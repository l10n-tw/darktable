--- conflicted
+++ resolved
@@ -1498,8 +1498,8 @@
           if(err != CL_SUCCESS)
           {
             dt_print(DT_DEBUG_OPENCL,
-                     "[opencl_load_program] could not load cached binary program from file `%s'! (%d)\n", binname,
-                     err);
+                     "[opencl_load_program] could not load cached binary program from file `%s'! (%d)\n",
+                     binname, err);
           }
           else
           {
@@ -1655,17 +1655,6 @@
           char dup[PATH_MAX] = { 0 };
           g_strlcpy(dup, binname, sizeof(dup));
           char *bname = basename(dup);
-<<<<<<< HEAD
-          #if defined(_WIN32)
-          //CreateSymbolicLink in Windows requires admin privileges, which we don't want/need 
-          //store has using a simple filerename
-          char finalfilename[PATH_MAX] = { 0 };
-          snprintf(finalfilename, sizeof(finalfilename), "%s/%s.%s", cachedir, bname, md5sum);          
-          rename(link_dest, finalfilename);
-          #else
-          if(symlink(md5sum, bname) != 0) goto ret;
-          #endif //!defined(_WIN32)
-=======
 #if defined(_WIN32)
           //CreateSymbolicLink in Windows requires admin privileges, which we don't want/need
           //store has using a simple filerename
@@ -1675,7 +1664,6 @@
 #else
           if(symlink(md5sum, bname) != 0) goto ret;
 #endif //!defined(_WIN32)
->>>>>>> 6f6b4e03
           if(chdir(cwd) != 0) goto ret;
         }
 
