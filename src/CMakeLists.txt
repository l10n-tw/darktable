--- conflicted
+++ resolved
@@ -39,26 +39,16 @@
   "control/control.c"  
   "control/jobs/control_jobs.c"  
   "control/jobs/develop_jobs.c"  
-<<<<<<< HEAD
   "control/jobs/film_jobs.c"  
   "control/jobs/image_jobs.c"
   "control/signal.c"
-=======
-  "control/jobs/film_jobs.c"
-  "control/jobs/image_jobs.c"
->>>>>>> 677ed062
   "develop/develop.c"
   "develop/imageop.c"
   "develop/pixelpipe.c"
   "develop/blend.c"
   "develop/tiling.c"
-<<<<<<< HEAD
-  "dtgtk/*.c" 
-=======
   "dtgtk/*.c"
   "gui/accelerators.c"
-  "gui/background_jobs.c"
->>>>>>> 677ed062
   "gui/contrast.c"  
   "gui/gtk.c"  
   "gui/preferences.c"  
