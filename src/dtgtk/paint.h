/*
    This file is part of darktable,
    copyright (c) 2010 Henrik Andersson.

    darktable is free software: you can redistribute it and/or modify
    it under the terms of the GNU General Public License as published by
    the Free Software Foundation, either version 3 of the License, or
    (at your option) any later version.

    darktable is distributed in the hope that it will be useful,
    but WITHOUT ANY WARRANTY; without even the implied warranty of
    MERCHANTABILITY or FITNESS FOR A PARTICULAR PURPOSE.  See the
    GNU General Public License for more details.

    You should have received a copy of the GNU General Public License
    along with darktable.  If not, see <http://www.gnu.org/licenses/>.
*/
#ifndef DTGTK_PAINT_H
#define DTGTK_PAINT_H

#include <gtk/gtk.h>
#include <cairo.h>

#define CPF_USER_DATA 0x1000

typedef enum dtgtk_cairo_paint_flags_t
{
	CPF_DIRECTION_UP=1,
	CPF_DIRECTION_DOWN=2,
	CPF_DIRECTION_LEFT=4,
	CPF_DIRECTION_RIGHT=8,
	CPF_ACTIVE=16,
	CPF_PRELIGHT=32,
	CPF_IGNORE_FG_STATE=64,	    // Ignore state when setting foregroundcolor 
  CPF_BG_TRANSPARENT=128,     // transparent background
  CPF_STYLE_FLAT=256,         // flat style widget
  CPF_STYLE_BOX=512,          // boxed style widget
  CPF_DO_NOT_USE_BORDER=1024, // do not paint inner border
  CPF_SPECIAL_FLAG=2048
}
dtgtk_cairo_paint_flags_t;


typedef void (*DTGTKCairoPaintIconFunc)(cairo_t *cr,gint x,gint y,gint w,gint h,gint flags);

/** Paint a arrow left or right */
void dtgtk_cairo_paint_arrow(cairo_t *cr,gint x,gint y,gint w,gint h,gint flags);
/** Paint a store icon */
void dtgtk_cairo_paint_store(cairo_t *cr,gint x,gint y,gint w,gint h,gint flags);
/** Paint a reset icon */
void dtgtk_cairo_paint_reset(cairo_t *cr,gint x,gint y,gint w,gint h,gint flags);
/** Paint a reset icon */
void dtgtk_cairo_paint_presets(cairo_t *cr,gint x,gint y,gint w,gint h,gint flags);
/** Paint a flip icon */
void dtgtk_cairo_paint_flip(cairo_t *cr,gint x,gint y,gint w,gint h,gint flags);
/** Paint a switch icon */
void dtgtk_cairo_paint_switch(cairo_t *cr,gint x,gint y,gint w,gint h,gint flags);
/** Paint a color rect icon */
void dtgtk_cairo_paint_color(cairo_t *cr,gint x,gint y,gint w,gint h,gint flags);
/** Paint a eye icon */
void dtgtk_cairo_paint_eye(cairo_t *cr,gint x,gint y,gint w,gint h,gint flags);
/** Paint a timer icon */
void dtgtk_cairo_paint_timer(cairo_t *cr,gint x,gint y,gint w,gint h,gint flags);
/** Paint a filmstrip icon */
void dtgtk_cairo_paint_filmstrip(cairo_t *cr,gint x,gint y,gint w,gint h,gint flags);
/** Paint a directory icon */
void dtgtk_cairo_paint_directory(cairo_t *cr,gint x,gint y,gint w,gint h,gint flags);
/** Paint a refresh/reload icon */
void dtgtk_cairo_paint_refresh(cairo_t *cr,gint x,gint y,gint w,gint h,gint flags);
/** Paint a cancel X icon */
void dtgtk_cairo_paint_cancel(cairo_t *cr,gint x,gint y,gint w,gint h,gint flags);
/** paint two boxes indicating portrait/landscape flip */
void dtgtk_cairo_paint_aspectflip(cairo_t *cr,gint x,gint y,gint w,gint h,gint flags);
/** Paint a color label icon */
void dtgtk_cairo_paint_label(cairo_t *cr,gint x,gint y,gint w,gint h,gint flags);
<<<<<<< HEAD
/** paint a color picker icon */
void dtgtk_cairo_paint_colorpicker(cairo_t *cr,gint x,gint y,gint w,gint h,gint flags);
/** paint alignment icon */
void dtgtk_cairo_paint_alignment(cairo_t *cr,gint x,gint y,gint w,gint h,gint flags);
=======
/** paint styles icon */
void dtgtk_cairo_paint_styles(cairo_t *cr,gint x,gint y,gint w,gint h,gint flags);
/** paint a color picker icon */
void dtgtk_cairo_paint_colorpicker(cairo_t *cr,gint x,gint y,gint w,gint h,gint flags);
>>>>>>> c1df892f

#endif<|MERGE_RESOLUTION|>--- conflicted
+++ resolved
@@ -73,16 +73,11 @@
 void dtgtk_cairo_paint_aspectflip(cairo_t *cr,gint x,gint y,gint w,gint h,gint flags);
 /** Paint a color label icon */
 void dtgtk_cairo_paint_label(cairo_t *cr,gint x,gint y,gint w,gint h,gint flags);
-<<<<<<< HEAD
 /** paint a color picker icon */
 void dtgtk_cairo_paint_colorpicker(cairo_t *cr,gint x,gint y,gint w,gint h,gint flags);
 /** paint alignment icon */
 void dtgtk_cairo_paint_alignment(cairo_t *cr,gint x,gint y,gint w,gint h,gint flags);
-=======
 /** paint styles icon */
 void dtgtk_cairo_paint_styles(cairo_t *cr,gint x,gint y,gint w,gint h,gint flags);
-/** paint a color picker icon */
-void dtgtk_cairo_paint_colorpicker(cairo_t *cr,gint x,gint y,gint w,gint h,gint flags);
->>>>>>> c1df892f
 
 #endif