/*
    This file is part of darktable,
    copyright (c) 2009--2011 johannes hanika.

    darktable is free software: you can redistribute it and/or modify
    it under the terms of the GNU General Public License as published by
    the Free Software Foundation, either version 3 of the License, or
    (at your option) any later version.

    darktable is distributed in the hope that it will be useful,
    but WITHOUT ANY WARRANTY; without even the implied warranty of
    MERCHANTABILITY or FITNESS FOR A PARTICULAR PURPOSE.  See the
    GNU General Public License for more details.

    You should have received a copy of the GNU General Public License
    along with darktable.  If not, see <http://www.gnu.org/licenses/>.
*/
#ifndef DT_GUI_GTK_H
#define DT_GUI_GTK_H

#include <gtk/gtk.h>
#include <stdint.h>

#define DT_GUI_IOP_MODULE_CONTROL_SPACING 2

#define DT_GUI_VIEW_SWITCH_TO_TETHERING	1
#define DT_GUI_VIEW_SWITCH_TO_LIBRARY   2
#define DT_GUI_VIEW_SWITCH_TO_DARKROOM  3

typedef struct dt_gui_widgets_t
{

  // Borders
  GtkWidget *left_border;
  GtkWidget *right_border;
  GtkWidget *bottom_border;
  GtkWidget *top_border;

  /* left panel */
  GtkTable *panel_left;                 // panel table 3 rows, top,center,bottom and fille on center
  GtkTable *panel_right;               

}
dt_gui_widgets_t;

typedef struct dt_gui_gtk_t
{

  struct dt_ui_t *ui;

  dt_gui_widgets_t widgets;

  GdkPixmap *pixmap;
  GtkMenu *presets_popup_menu;
  
  int32_t reset;
  float bgcolor[3];

  int32_t center_tooltip; // 0 = no tooltip, 1 = new tooltip, 2 = old tooltip

}
dt_gui_gtk_t;

int dt_gui_gtk_init(dt_gui_gtk_t *gui, int argc, char *argv[]);
void dt_gui_gtk_run(dt_gui_gtk_t *gui);
void dt_gui_gtk_cleanup(dt_gui_gtk_t *gui);

/** block any keyaccelerators when widget have focus, block is released when widget lose focus. */
void dt_gui_key_accel_block_on_focus (GtkWidget *w);

<<<<<<< HEAD
// A wrapper around GTK's accel group connection function
void dt_accel_group_connect_by_path(GtkAccelGroup *accel_group,
                                    const gchar *accel_path,
                                    GClosure *closure);
void dt_accel_group_disconnect(GtkAccelGroup *accel_group,
                               GClosure *closure);



/*
 * new ui api 
 */


typedef enum dt_ui_container_t
{
  /* the top container of left panel, the top container
     disables the module expander and does not scroll with other modules 
  */
  DT_UI_CONTAINER_PANEL_LEFT_TOP,

  /* the center container of left panel, the center container
     contains the scrollable area that all plugins are placed within and last
     widget is the end marker. 
     This container will always expand|fill empty veritcal space
  */
  DT_UI_CONTAINER_PANEL_LEFT_CENTER,

  /* the bottom container of left panel, this container works just like
     the top container but will be attached to bottom in the panel, such as
     plugins like background jobs module in lighttable and the plugin selection 
     module in darkroom,
  */
  DT_UI_CONTAINER_PANEL_LEFT_BOTTOM,

  DT_UI_CONTAINER_PANEL_RIGHT_TOP,
  DT_UI_CONTAINER_PANEL_RIGHT_CENTER,
  DT_UI_CONTAINER_PANEL_RIGHT_BOTTOM,


  /* the top header bar, left slot where darktable name is placed */
  DT_UI_CONTAINER_PANEL_TOP_LEFT,
  /* center which is expanded as wide it can */
  DT_UI_CONTAINER_PANEL_TOP_CENTER,
  /* right side were the different views are accessed */
  DT_UI_CONTAINER_PANEL_TOP_RIGHT,

  DT_UI_CONTAINER_PANEL_CENTER_TOP_LEFT,
  DT_UI_CONTAINER_PANEL_CENTER_TOP_CENTER,
  DT_UI_CONTAINER_PANEL_CENTER_TOP_RIGHT,

  DT_UI_CONTAINER_PANEL_CENTER_BOTTOM_LEFT,
  DT_UI_CONTAINER_PANEL_CENTER_BOTTOM_CENTER,
  DT_UI_CONTAINER_PANEL_CENTER_BOTTOM_RIGHT,

  /* this panel is placed at bottom of ui 
     only used by the filmstrip if shown */
  DT_UI_CONTAINER_PANEL_BOTTOM,

  /* Count of containers */
  DT_UI_CONTAINER_SIZE
} dt_ui_container_t;

typedef enum dt_ui_panel_t
{
  /* the header panel */
  DT_UI_PANEL_TOP,
  /* center top toolbar panel */
  DT_UI_PANEL_CENTER_TOP,
  /* center bottom toolbar panel */
  DT_UI_PANEL_CENTER_BOTTOM,
  /* left panel */
  DT_UI_PANEL_LEFT,
  /* right panel */
  DT_UI_PANEL_RIGHT,
  /* bottom panel */
  DT_UI_PANEL_BOTTOM,

  DT_UI_PANEL_SIZE
} dt_ui_panel_t;

typedef enum dt_ui_border_t
{
  DT_UI_BORDER_TOP,
  DT_UI_BORDER_BOTTOM,
  DT_UI_BORDER_LEFT,
  DT_UI_BORDER_RIGHT,

  DT_UI_BORDER_SIZE
} dt_ui_border_t;

/** \brief initialize the ui context */
struct dt_ui_t *dt_ui_initialize(int argc, char **argv);
/** \brief destroys the context and frees resources */
void dt_ui_destroy(struct dt_ui_t *ui);
/** \brief add's a widget to a defined container */
void dt_ui_container_add_widget(struct dt_ui_t *ui, const dt_ui_container_t c, GtkWidget *w);
/** \brief gives a widget focus in the container */
void dt_ui_container_focus_widget(struct dt_ui_t *ui, const dt_ui_container_t c, GtkWidget *w);
/** \brief removes all child widgets from container */
void dt_ui_container_clear(struct dt_ui_t *ui, const dt_ui_container_t c);
/** \brief shows/hide a panel */
void dt_ui_panel_show(struct dt_ui_t *ui,const dt_ui_panel_t, gboolean show);
/** \brief restore saved state of panel visibility for current view */
void dt_ui_restore_panels(struct dt_ui_t *ui);
/** \brief toggle view of panels eg. collaps/expands to previous view state */
void dt_ui_toggle_panels_visibility(struct dt_ui_t *ui);
/** \brief get visible state of panel */
gboolean dt_ui_panel_visible(struct dt_ui_t *ui,const dt_ui_panel_t);
/** \brief get the center drawable widget */
GtkWidget *dt_ui_center(struct dt_ui_t *ui);
/** \brief get the main window widget */
GtkWidget *dt_ui_main_window(struct dt_ui_t *ui);

=======
>>>>>>> 677ed062
#endif<|MERGE_RESOLUTION|>--- conflicted
+++ resolved
@@ -67,16 +67,6 @@
 
 /** block any keyaccelerators when widget have focus, block is released when widget lose focus. */
 void dt_gui_key_accel_block_on_focus (GtkWidget *w);
-
-<<<<<<< HEAD
-// A wrapper around GTK's accel group connection function
-void dt_accel_group_connect_by_path(GtkAccelGroup *accel_group,
-                                    const gchar *accel_path,
-                                    GClosure *closure);
-void dt_accel_group_disconnect(GtkAccelGroup *accel_group,
-                               GClosure *closure);
-
-
 
 /*
  * new ui api 
@@ -183,6 +173,4 @@
 /** \brief get the main window widget */
 GtkWidget *dt_ui_main_window(struct dt_ui_t *ui);
 
-=======
->>>>>>> 677ed062
 #endif