/*
    This file is part of darktable,
    copyright (c) 2009--2011 johannes hanika.
    copyright (c) 2010--2011 henrik andersson.
    Copyright (c) 2012 James C. McPherson

    darktable is free software: you can redistribute it and/or modify
    it under the terms of the GNU General Public License as published by
    the Free Software Foundation, either version 3 of the License, or
    (at your option) any later version.

    darktable is distributed in the hope that it will be useful,
    but WITHOUT ANY WARRANTY; without even the implied warranty of
    MERCHANTABILITY or FITNESS FOR A PARTICULAR PURPOSE.  See the
    GNU General Public License for more details.

    You should have received a copy of the GNU General Public License
    along with darktable.  If not, see <http://www.gnu.org/licenses/>.
*/
#ifdef HAVE_CONFIG_H
#  include "config.h"
#endif
#include "common/darktable.h"
#include "control/control.h"
#include "control/conf.h"
#include "develop/develop.h"
#include "common/image_cache.h"
#include "common/imageio.h"
#include "common/debug.h"
#include "bauhaus/bauhaus.h"
#include "views/view.h"
#include "gui/gtk.h"
#include "gui/contrast.h"
#include "gui/draw.h"

#ifdef USE_COLORDGTK
#include "colord-gtk.h"
#endif

#ifdef GDK_WINDOWING_QUARTZ
#  include <Carbon/Carbon.h>
#  include <ApplicationServices/ApplicationServices.h>
#  include <CoreServices/CoreServices.h>
#endif

#ifdef G_OS_WIN32
#  include <windows.h>
#endif

#include <stdlib.h>
#include <strings.h>
#include <assert.h>
#include <math.h>
#include <string.h>
#include <glib/gstdio.h>
#include <gdk/gdkkeysyms.h>

/* the queue can have scheduled jobs but all
    the workers is sleeping, so this kicks the workers
    on timed interval.
*/
static void * _control_worker_kicker(void *ptr);

void dt_ctl_settings_default(dt_control_t *c)
{
  dt_conf_set_string ("database", "library.db");

  dt_conf_set_int  ("config_version", DT_CONFIG_VERSION);
  dt_conf_set_bool ("write_sidecar_files", TRUE);
  dt_conf_set_bool ("ask_before_delete", TRUE);
  dt_conf_set_int  ("parallel_export", 1);
  dt_conf_set_int  ("worker_threads", 2);
  dt_conf_set_int  ("cache_memory", 536870912);
  dt_conf_set_int  ("database_cache_quality", 89);

  dt_conf_set_bool ("ui_last/fullscreen", FALSE);
  dt_conf_set_bool ("ui_last/maximized", FALSE);
  dt_conf_set_int  ("ui_last/view", DT_MODE_NONE);

  dt_conf_set_int  ("ui_last/window_x",      0);
  dt_conf_set_int  ("ui_last/window_y",      0);
  dt_conf_set_int  ("ui_last/window_w",    900);
  dt_conf_set_int  ("ui_last/window_h",    500);

  dt_conf_set_int  ("ui_last/panel_left",   -1);
  dt_conf_set_int  ("ui_last/panel_right",  -1);
  dt_conf_set_int  ("ui_last/panel_top",     0);
  dt_conf_set_int  ("ui_last/panel_bottom",  0);

  dt_conf_set_int  ("ui_last/expander_library",     1<<DT_LIBRARY);
  dt_conf_set_int  ("ui_last/expander_navigation", -1);
  dt_conf_set_int  ("ui_last/expander_histogram",  -1);
  dt_conf_set_int  ("ui_last/expander_history",    -1);

  dt_conf_set_int  ("ui_last/initial_rating", DT_LIB_FILTER_STAR_1);

  // import settings
  dt_conf_set_string ("capture/camera/storage/basedirectory", "$(PICTURES_FOLDER)/Darktable");
  dt_conf_set_string ("capture/camera/storage/subpath", "$(YEAR)$(MONTH)$(DAY)_$(JOBCODE)");
  dt_conf_set_string ("capture/camera/storage/namepattern", "$(YEAR)$(MONTH)$(DAY)_$(SEQUENCE).$(FILE_EXTENSION)");
  dt_conf_set_string ("capture/camera/import/jobcode", "noname");

  dt_conf_set_int  ("plugins/collection/film_id",           1);
  dt_conf_set_int  ("plugins/collection/filter_flags",      3);
  dt_conf_set_int  ("plugins/collection/query_flags",       3);
  dt_conf_set_int  ("plugins/collection/rating",            1);
  dt_conf_set_int  ("plugins/lighttable/collect/num_rules", 0);
  dt_conf_set_int  ("plugins/collection/sort",              0);
  dt_conf_set_bool ("plugins/collection/descending",        0);

  // reasonable thumbnail res:
  dt_conf_set_int  ("plugins/lighttable/thumbnail_width", 1300);
  dt_conf_set_int  ("plugins/lighttable/thumbnail_height", 1000);
}

void dt_ctl_settings_init(dt_control_t *s)
{
  // same thread as init
  s->gui_thread = pthread_self();
  // init global defaults.
  dt_pthread_mutex_init(&(s->global_mutex), NULL);
  dt_pthread_mutex_init(&(s->image_mutex), NULL);

  s->global_settings.version = DT_VERSION;

  // TODO: move the mouse_over_id of lighttable to something general in
  // control: gui-thread selected img or so?
  s->global_settings.lib_image_mouse_over_id = -1;

  // TODO: move these to darkroom settings blob:
  s->global_settings.dev_closeup = 0;
  s->global_settings.dev_zoom_x = 0;
  s->global_settings.dev_zoom_y = 0;
  s->global_settings.dev_zoom = DT_ZOOM_FIT;

  memcpy(&(s->global_defaults), &(s->global_settings), sizeof(dt_ctl_settings_t));
}

// There are systems where absolute paths don't start with '/' (like Windows).
// Since the bug which introduced absolute paths to the db was fixed before a
// Windows build was available this shouldn't matter though.
static void dt_control_sanitize_database()
{
  sqlite3_stmt *stmt;
  sqlite3_stmt *innerstmt;
  DT_DEBUG_SQLITE3_PREPARE_V2(dt_database_get(darktable.db),
                              "select id, filename from images where filename like '/%'",
                              -1, &stmt, NULL);
  DT_DEBUG_SQLITE3_PREPARE_V2(dt_database_get(darktable.db),
                              "update images set filename = ?1 where id = ?2", -1, &innerstmt, NULL);
  while (sqlite3_step(stmt) == SQLITE_ROW)
  {
    int id = sqlite3_column_int(stmt, 0);
    const char* path = (const char*)sqlite3_column_text(stmt, 1);
    gchar* filename = g_path_get_basename (path);
    DT_DEBUG_SQLITE3_BIND_TEXT(innerstmt, 1, filename, -1, SQLITE_TRANSIENT);
    DT_DEBUG_SQLITE3_BIND_INT(innerstmt, 2, id);
    sqlite3_step(innerstmt);
    sqlite3_reset(innerstmt);
    sqlite3_clear_bindings(innerstmt);
    g_free(filename);
  }
  sqlite3_finalize(stmt);
  sqlite3_finalize(innerstmt);

  // temporary stuff for some ops, need this for some reason with newer sqlite3:
  DT_DEBUG_SQLITE3_EXEC(dt_database_get(darktable.db),
                        "CREATE TABLE memory.color_labels_temp (imgid INTEGER PRIMARY KEY)",
                        NULL, NULL, NULL);
  DT_DEBUG_SQLITE3_EXEC(dt_database_get(darktable.db),
                        "CREATE TABLE memory.tmp_selection (imgid INTEGER)", NULL, NULL, NULL);
  DT_DEBUG_SQLITE3_EXEC(dt_database_get(darktable.db),
                        "CREATE TABLE memory.tagq (tmpid INTEGER PRIMARY KEY, id INTEGER)",
                        NULL, NULL, NULL);
  DT_DEBUG_SQLITE3_EXEC(dt_database_get(darktable.db),
                        "CREATE TABLE memory.taglist "
                        "(tmpid INTEGER PRIMARY KEY, id INTEGER UNIQUE ON CONFLICT REPLACE, "
                        "count INTEGER)",
                        NULL, NULL, NULL);
}

int dt_control_load_config(dt_control_t *c)
{
  dt_conf_set_int("ui_last/view", DT_MODE_NONE);
  int width  = dt_conf_get_int("ui_last/window_w");
  int height = dt_conf_get_int("ui_last/window_h");
  gint x = dt_conf_get_int("ui_last/window_x");
  gint y = dt_conf_get_int("ui_last/window_y");
  GtkWidget *widget = dt_ui_main_window(darktable.gui->ui);
  gtk_window_move(GTK_WINDOW(widget),x,y);
  gtk_window_resize(GTK_WINDOW(widget), width, height);
  int fullscreen = dt_conf_get_bool("ui_last/fullscreen");
  if(fullscreen) gtk_window_fullscreen  (GTK_WINDOW(widget));
  else
  {
    gtk_window_unfullscreen(GTK_WINDOW(widget));
    int maximized  = dt_conf_get_bool("ui_last/maximized");
    if(maximized) gtk_window_maximize(GTK_WINDOW(widget));
    else          gtk_window_unmaximize(GTK_WINDOW(widget));
  }
  return 0;
}

int dt_control_write_config(dt_control_t *c)
{
  GtkWidget *widget = dt_ui_main_window(darktable.gui->ui);
  gint x, y;
  gtk_window_get_position(GTK_WINDOW(widget), &x, &y);
  dt_conf_set_int ("ui_last/window_x",  x);
  dt_conf_set_int ("ui_last/window_y",  y);
  dt_conf_set_int ("ui_last/window_w",  widget->allocation.width);
  dt_conf_set_int ("ui_last/window_h",  widget->allocation.height);
  dt_conf_set_bool("ui_last/maximized",
                   (gdk_window_get_state(widget->window) & GDK_WINDOW_STATE_MAXIMIZED));

  sqlite3_stmt *stmt;
  dt_pthread_mutex_lock(&(darktable.control->global_mutex));
  DT_DEBUG_SQLITE3_PREPARE_V2(dt_database_get(darktable.db),
                              "update settings set settings = ?1 where rowid = 1", -1, &stmt, NULL);
  DT_DEBUG_SQLITE3_BIND_BLOB(stmt, 1, &(darktable.control->global_settings),
                             sizeof(dt_ctl_settings_t), SQLITE_STATIC);
  sqlite3_step(stmt);
  sqlite3_finalize(stmt);
  dt_pthread_mutex_unlock(&(darktable.control->global_mutex));
  return 0;
}

#ifdef USE_COLORDGTK
static void
dt_ctl_get_display_profile_colord_callback(GObject *source, GAsyncResult *res, gpointer user_data)
{
  pthread_rwlock_wrlock(&darktable.control->xprofile_lock);

  CdWindow *window = CD_WINDOW(source);
  GError *error = NULL;
  CdProfile *profile = cd_window_get_profile_finish(window, res, &error);
  if(error == NULL && profile != NULL)
  {
    const gchar *filename = cd_profile_get_filename(profile);
    if(filename)
    {
      if(g_strcmp0(filename, darktable.control->colord_profile_file))
      {
        /* the profile has changed (either because the user changed the colord settings or because we are on a different screen now) */
        // update darktable.control->colord_profile_file
        if(darktable.control->colord_profile_file)
          g_free(darktable.control->colord_profile_file);
        darktable.control->colord_profile_file = g_strdup(filename);
        // open file
        GMappedFile *file = g_mapped_file_new(filename, FALSE, &error);
        if(file != NULL && error == NULL)
        {
          gsize size = g_mapped_file_get_length(file);
          gchar *data = g_mapped_file_get_contents(file);
          // read into darktable.control->xprofile_data and set darktable.control->xprofile_size
          g_free(darktable.control->xprofile_data);
          darktable.control->xprofile_data = (uint8_t*)malloc(size);
          memcpy(darktable.control->xprofile_data, data, size);
          darktable.control->xprofile_size = size;
        }
        // close the file
        if(file)
          g_mapped_file_unref(file);
      }
    }
  }
  if(profile)
    g_object_unref(profile);
  g_object_unref(window);

  pthread_rwlock_unlock(&darktable.control->xprofile_lock);
  dt_control_signal_raise(darktable.signals, DT_SIGNAL_CONTROL_PROFILE_CHANGED);
}
#endif

// Get the display ICC profile of the monitor associated with the widget.
// For X display, uses the ICC profile specifications version 0.2 from
// http://burtonini.com/blog/computers/xicc
// Based on code from Gimp's modules/cdisplay_lcms.c
void dt_ctl_set_display_profile()
{
  // make sure that noone gets a broken profile
  // FIXME: benchmark if the try is really needed when moving/resizing the window. Maybe we can just lock it and block
  if(pthread_rwlock_trywrlock(&darktable.control->xprofile_lock))
    return; // we are already updating the profile. Or someone is reading right now. Too bad we can't distinguish that. Whatever ...

  GtkWidget *widget = dt_ui_center(darktable.gui->ui);
  guint8 **buffer = &darktable.control->xprofile_data;
  gint *buffer_size = &darktable.control->xprofile_size;
  // thanks to ufraw for this!
  g_free(*buffer);
  *buffer = NULL;
  *buffer_size = 0;

#if defined GDK_WINDOWING_X11
  /* let's have a look at the xatom, just in case ... */
  GdkScreen *screen = gtk_widget_get_screen(widget);
  if ( screen==NULL )
    screen = gdk_screen_get_default();
  int monitor = gdk_screen_get_monitor_at_window (screen, widget->window);
  char *atom_name;
  if (monitor > 0)
    atom_name = g_strdup_printf("_ICC_PROFILE_%d", monitor);
  else
    atom_name = g_strdup("_ICC_PROFILE");

  GdkAtom type = GDK_NONE;
  gint format = 0;
  gdk_property_get(gdk_screen_get_root_window(screen),
                   gdk_atom_intern(atom_name, FALSE), GDK_NONE,
                   0, 64 * 1024 * 1024, FALSE,
                   &type, &format, buffer_size, buffer);
  g_free(atom_name);

#ifdef USE_COLORDGTK
  /* also try to get the profile from colord. this will set the value asynchronously! */
  CdWindow *window = cd_window_new();
  GtkWidget *center_widget = dt_ui_center(darktable.gui->ui);
  cd_window_get_profile(window, center_widget, NULL, dt_ctl_get_display_profile_colord_callback, NULL);
#endif

#elif defined GDK_WINDOWING_QUARTZ
  GdkScreen *screen = gtk_widget_get_screen(widget);
  if ( screen==NULL )
    screen = gdk_screen_get_default();
  int monitor = gdk_screen_get_monitor_at_window(screen, widget->window);

  CMProfileRef prof = NULL;
  CMGetProfileByAVID(monitor, &prof);
  if ( prof==NULL )
  {
    CFDataRef data;
    data = CMProfileCopyICCData(NULL, prof);
    CMCloseProfile(prof);

    UInt8 *tmp_buffer = (UInt8 *) g_malloc(CFDataGetLength(data));
    CFDataGetBytes(data, CFRangeMake(0, CFDataGetLength(data)), tmp_buffer);

    *buffer = (guint8 *) tmp_buffer;
    *buffer_size = CFDataGetLength(data);

    CFRelease(data);
  }
#elif defined G_OS_WIN32
  (void)widget;
  HDC hdc = GetDC (NULL);
  if ( hdc!=NULL )
  {
    DWORD len = 0;
    GetICMProfile (hdc, &len, NULL);
    gchar *path = g_new (gchar, len);

    if (GetICMProfile (hdc, &len, path))
    {
      gsize size;
      g_file_get_contents(path, (gchar**)buffer, &size, NULL);
      *buffer_size = size;
    }
    g_free (path);
    ReleaseDC (NULL, hdc);
  }
#endif

  pthread_rwlock_unlock(&darktable.control->xprofile_lock);
  dt_control_signal_raise(darktable.signals, DT_SIGNAL_CONTROL_PROFILE_CHANGED);
}

void dt_control_create_database_schema()
{
  DT_DEBUG_SQLITE3_EXEC(dt_database_get(darktable.db),
                        "create table settings (settings blob)", NULL, NULL, NULL);
  DT_DEBUG_SQLITE3_EXEC(dt_database_get(darktable.db),
<<<<<<< HEAD
    "create table film_rolls "
    "(id integer primary key, datetime_accessed char(20), "
    "folder varchar(1024), external_drive varchar(1024))",
    NULL, NULL, NULL);
=======
                        "create table film_rolls "
                        "(id integer primary key, datetime_accessed char(20), "
                        "folder varchar(1024))", NULL, NULL, NULL);
>>>>>>> 78f8966c
  DT_DEBUG_SQLITE3_EXEC(dt_database_get(darktable.db),
                        "create table images (id integer primary key, group_id integer, film_id integer, "
                        "width int, height int, filename varchar, maker varchar, model varchar, "
                        "lens varchar, exposure real, aperture real, iso real, focal_length real, "
                        "focus_distance real, datetime_taken char(20), flags integer, "
                        "output_width integer, output_height integer, crop real, "
                        "raw_parameters integer, raw_denoise_threshold real, "
                        "raw_auto_bright_threshold real, raw_black real, raw_maximum real, "
                        "caption varchar, description varchar, license varchar, sha1sum char(40), "
                        "orientation integer ,histogram blob, lightmap blob, longitude double, "
                        "latitude double)", NULL, NULL, NULL);
  DT_DEBUG_SQLITE3_EXEC(dt_database_get(darktable.db),
                        "create index if not exists group_id_index on images (group_id)", NULL, NULL, NULL);
  DT_DEBUG_SQLITE3_EXEC(dt_database_get(darktable.db),
                        "create table selected_images (imgid integer primary key)", NULL, NULL, NULL);
  DT_DEBUG_SQLITE3_EXEC(dt_database_get(darktable.db),
                        "create table history (imgid integer, num integer, module integer, "
                        "operation varchar(256), op_params blob, enabled integer, "
                        "blendop_params blob, blendop_version integer)", NULL, NULL, NULL);
  DT_DEBUG_SQLITE3_EXEC(dt_database_get(darktable.db),
                        "create index if not exists imgid_index on history (imgid)", NULL, NULL, NULL);
  DT_DEBUG_SQLITE3_EXEC(dt_database_get(darktable.db),
                        "create table tags (id integer primary key, name varchar, icon blob, "
                        "description varchar, flags integer)", NULL, NULL, NULL);
  DT_DEBUG_SQLITE3_EXEC(dt_database_get(darktable.db),
                        "create table tagxtag (id1 integer, id2 integer, count integer, "
                        "primary key(id1, id2))", NULL, NULL, NULL);
  DT_DEBUG_SQLITE3_EXEC(dt_database_get(darktable.db),
                        "create table tagged_images (imgid integer, tagid integer, "
                        "primary key(imgid, tagid))", NULL, NULL, NULL);
  DT_DEBUG_SQLITE3_EXEC(dt_database_get(darktable.db),
                        "create table styles (name varchar,description varchar)", NULL, NULL, NULL);
  DT_DEBUG_SQLITE3_EXEC(dt_database_get(darktable.db),
                        "create table style_items (styleid integer, num integer, module integer, "
                        "operation varchar(256), op_params blob, enabled integer, "
                        "blendop_params blob, blendop_version integer)", NULL, NULL, NULL);
  DT_DEBUG_SQLITE3_EXEC(dt_database_get(darktable.db),
                        "create table color_labels (imgid integer, color integer)",
                        NULL, NULL, NULL);
  DT_DEBUG_SQLITE3_EXEC(dt_database_get(darktable.db),
                        "create table meta_data (id integer,key integer,value varchar)",
                        NULL, NULL, NULL);
}

void dt_control_init(dt_control_t *s)
{
  dt_ctl_settings_init(s);

  memset(s->vimkey, 0, sizeof(s->vimkey));
  s->vimkey_cnt = 0;

  // s->last_expose_time = dt_get_wtime();
  s->key_accelerators_on = 1;
  s->log_pos = s->log_ack = 0;
  s->log_busy = 0;
  s->log_message_timeout_id = 0;
  dt_pthread_mutex_init(&(s->log_mutex), NULL);
  s->progress = 200.0f;

  dt_conf_set_int("ui_last/view", DT_MODE_NONE);

  // if config is old, replace with new defaults.
  if(DT_CONFIG_VERSION > dt_conf_get_int("config_version"))
    dt_ctl_settings_default(s);

  pthread_cond_init(&s->cond, NULL);
  dt_pthread_mutex_init(&s->cond_mutex, NULL);
  dt_pthread_mutex_init(&s->queue_mutex, NULL);
  dt_pthread_mutex_init(&s->run_mutex, NULL);
  pthread_rwlock_init(&s->xprofile_lock, NULL);

  // start threads
  s->num_threads = CLAMP(dt_conf_get_int ("worker_threads"), 1, 8);
  s->thread = (pthread_t *)malloc(sizeof(pthread_t)*s->num_threads);
  dt_pthread_mutex_lock(&s->run_mutex);
  s->running = 1;
  dt_pthread_mutex_unlock(&s->run_mutex);
  for(int k=0; k<s->num_threads; k++)
    pthread_create(&s->thread[k], NULL, dt_control_work, s);

  /* create queue kicker thread */
  pthread_create(&s->kick_on_workers_thread, NULL, _control_worker_kicker, s);

  for(int k=0; k<DT_CTL_WORKER_RESERVED; k++)
  {
    s->new_res[k] = 0;
    pthread_create(&s->thread_res[k], NULL, dt_control_work_res, s);

#if 0
    /* check if thread created is the worker thread, then
        set scheduling information for the thread to nice level. */
    if (k == DT_CTL_WORKER_7)
    {
      int res;
      struct sched_param sched_params;
      sched_params.sched_priority = sched_get_priority_min(SCHED_RR);
      if((res=pthread_setschedparam(s->thread_res[k], SCHED_RR, &sched_params))!=0)
        fprintf(stderr,"Failed to set background thread scheduling to nice level: %d.",res);

    }
#endif

  }
  s->button_down = 0;
  s->button_down_which = 0;


  // init database schema:
  int rc;
  sqlite3_stmt *stmt;

  rc = sqlite3_prepare_v2(dt_database_get(darktable.db),
                          "select settings from settings", -1, &stmt, NULL);
  if(rc == SQLITE_OK && sqlite3_step(stmt) == SQLITE_ROW)
  {
    dt_pthread_mutex_lock(&(darktable.control->global_mutex));
    darktable.control->global_settings.version = -1;
    const void *set = sqlite3_column_blob(stmt, 0);
    int len = sqlite3_column_bytes(stmt, 0);
    if(sizeof(dt_ctl_settings_t) == len)
      memcpy(&(darktable.control->global_settings), set, len);
    sqlite3_finalize(stmt);

    if(darktable.control->global_settings.version != DT_VERSION)
    {
      fprintf(stderr,
              "[load_config] wrong version %d (should be %d), substituting defaults.\n",
              darktable.control->global_settings.version, DT_VERSION);
      memcpy(&(darktable.control->global_settings),
             &(darktable.control->global_defaults), sizeof(dt_ctl_settings_t));
      dt_pthread_mutex_unlock(&(darktable.control->global_mutex));
      // drop all, restart. TODO: freeze this version or have update facility!
      sqlite3_exec(dt_database_get(darktable.db),
                   "drop table settings", NULL, NULL, NULL);
      sqlite3_exec(dt_database_get(darktable.db),
                   "drop table film_rolls", NULL, NULL, NULL);
      sqlite3_exec(dt_database_get(darktable.db),
                   "drop table images", NULL, NULL, NULL);
      sqlite3_exec(dt_database_get(darktable.db),
                   "drop table selected_images", NULL, NULL, NULL);
      sqlite3_exec(dt_database_get(darktable.db),
                   "drop table mipmaps", NULL, NULL, NULL);
      sqlite3_exec(dt_database_get(darktable.db),
                   "drop table mipmap_timestamps", NULL, NULL, NULL);
      sqlite3_exec(dt_database_get(darktable.db),
                   "drop table history", NULL, NULL, NULL);
      sqlite3_exec(dt_database_get(darktable.db),
                   "drop table tags", NULL, NULL, NULL);
      sqlite3_exec(dt_database_get(darktable.db),
                   "drop table tagxtag", NULL, NULL, NULL);
      sqlite3_exec(dt_database_get(darktable.db),
                   "drop table tagged_images", NULL, NULL, NULL);
      sqlite3_exec(dt_database_get(darktable.db),
                   "drop table styles", NULL, NULL, NULL);
      sqlite3_exec(dt_database_get(darktable.db),
                   "drop table style_items", NULL, NULL, NULL);
      sqlite3_exec(dt_database_get(darktable.db),
                   "drop table meta_data", NULL, NULL, NULL);
      sqlite3_exec(dt_database_get(darktable.db),
                   "drop index imgid_index", NULL, NULL, NULL);
      sqlite3_exec(dt_database_get(darktable.db),
                   "drop index group_id_index", NULL, NULL, NULL);
      goto create_tables;
    }
    else
    {
      // silly check if old table is still present:
      sqlite3_exec(dt_database_get(darktable.db),
                   "delete from color_labels where imgid=0", NULL, NULL, NULL);
      sqlite3_exec(dt_database_get(darktable.db),
                   "insert into color_labels values (0, 0)", NULL, NULL, NULL);
      sqlite3_exec(dt_database_get(darktable.db),
                   "insert into color_labels values (0, 1)", NULL, NULL, NULL);
      DT_DEBUG_SQLITE3_PREPARE_V2(dt_database_get(darktable.db),
                                  "select max(color) from color_labels where imgid=0", -1, &stmt, NULL);
      int col = 0;
      // still the primary key option set?
      if(sqlite3_step(stmt) == SQLITE_ROW)
        col = MAX(col, sqlite3_column_int(stmt, 0));
      sqlite3_finalize(stmt);
      if(col != 1) sqlite3_exec(dt_database_get(darktable.db),
                                  "drop table color_labels", NULL, NULL, NULL);

      // insert new tables, if not there (statement will just fail if so):
      sqlite3_exec(dt_database_get(darktable.db),
                   "create table color_labels (imgid integer, color integer)",
                   NULL, NULL, NULL);
      sqlite3_exec(dt_database_get(darktable.db),
                   "drop table mipmaps", NULL, NULL, NULL);
      sqlite3_exec(dt_database_get(darktable.db),
                   "drop table mipmap_timestamps", NULL, NULL, NULL);
      sqlite3_exec(dt_database_get(darktable.db),
                   "create table styles (name varchar, description varchar)",
                   NULL, NULL, NULL);
      sqlite3_exec(dt_database_get(darktable.db),
                   "create table style_items (styleid integer, num integer, "
                   "module integer, operation varchar(256), op_params blob, "
                   "enabled integer)", NULL, NULL, NULL);
      sqlite3_exec(dt_database_get(darktable.db),
                   "create table meta_data (id integer, key integer,value varchar)",
                   NULL, NULL, NULL);

      // selected_images should have a primary key. add it if it's missing:
      int is_in_primary_key = 0;
      sqlite3_table_column_metadata(dt_database_get(darktable.db), NULL, "selected_images", "imgid", NULL, NULL, NULL, &is_in_primary_key, NULL);
      if(is_in_primary_key == 0)
      {
        sqlite3_exec(dt_database_get(darktable.db),
                     "begin transaction",
                     NULL, NULL, NULL);

        sqlite3_exec(dt_database_get(darktable.db),
                     "create temporary table selected_images_backup(imgid integer)",
                     NULL, NULL, NULL);
        sqlite3_exec(dt_database_get(darktable.db),
                     "insert into selected_images_backup select imgid from selected_images",
                     NULL, NULL, NULL);
        sqlite3_exec(dt_database_get(darktable.db),
                     "drop table selected_images",
                     NULL, NULL, NULL);
        sqlite3_exec(dt_database_get(darktable.db),
                     "create table selected_images (imgid integer primary key)",
                     NULL, NULL, NULL);
        sqlite3_exec(dt_database_get(darktable.db),
                     "insert or ignore into selected_images select imgid from selected_images_backup",
                     NULL, NULL, NULL);
        sqlite3_exec(dt_database_get(darktable.db),
                     "drop table selected_images_backup",
                     NULL, NULL, NULL);
        sqlite3_exec(dt_database_get(darktable.db),
                     "commit",
                     NULL, NULL, NULL);
      }

      // add columns where needed. will just fail otherwise:
      sqlite3_exec(dt_database_get(darktable.db),
                   "alter table images add column orientation integer",
                   NULL, NULL, NULL);
      sqlite3_exec(dt_database_get(darktable.db),
                   "update images set orientation = -1 where orientation is NULL",
                   NULL, NULL, NULL);
      sqlite3_exec(dt_database_get(darktable.db),
                   "alter table images add column focus_distance real",
                   NULL, NULL, NULL);
      sqlite3_exec(dt_database_get(darktable.db),
                   "update images set focus_distance = -1 where focus_distance is NULL",
                   NULL, NULL, NULL);
      sqlite3_exec(dt_database_get(darktable.db),
                   "alter table images add column group_id integer",
                   NULL, NULL, NULL);
      sqlite3_exec(dt_database_get(darktable.db),
                   "update images set group_id = id where group_id is NULL",
                   NULL, NULL, NULL);
      sqlite3_exec(dt_database_get(darktable.db),
                   "alter table images add column histogram blob",
                   NULL, NULL, NULL);
      sqlite3_exec(dt_database_get(darktable.db),
                   "alter table images add column lightmap blob",
                   NULL, NULL, NULL);
      sqlite3_exec(dt_database_get(darktable.db),
<<<<<<< HEAD
      "alter table film_rolls add column external_drive varchar(1024)",
      NULL, NULL, NULL);
      sqlite3_exec(dt_database_get(darktable.db),
      "create index if not exists group_id_index on images (group_id)",
      NULL, NULL, NULL);
=======
                   "create index if not exists group_id_index on images (group_id)",
                   NULL, NULL, NULL);
>>>>>>> 78f8966c
      sqlite3_exec(dt_database_get(darktable.db),
                   "create index if not exists imgid_index on history (imgid)",
                   NULL, NULL, NULL);

      // add column for blendops
      sqlite3_exec(dt_database_get(darktable.db),
                   "alter table history add column blendop_params blob",
                   NULL, NULL, NULL);
      sqlite3_exec(dt_database_get(darktable.db),
                   "alter table history add column blendop_version integer",
                   NULL, NULL, NULL);
      sqlite3_exec(dt_database_get(darktable.db),
                   "update history set blendop_version = 1 where blendop_version is NULL",
                   NULL, NULL, NULL);
      sqlite3_exec(dt_database_get(darktable.db),
                   "alter table style_items add column blendop_params blob",
                   NULL, NULL, NULL);
      sqlite3_exec(dt_database_get(darktable.db),
                   "alter table style_items add column blendop_version integer",
                   NULL, NULL, NULL);
      sqlite3_exec(dt_database_get(darktable.db),
                   "update style_items set blendop_version = 1 where "
                   "blendop_version is NULL",
                   NULL, NULL, NULL);
      sqlite3_exec(dt_database_get(darktable.db),
                   "alter table presets add column blendop_params blob",
                   NULL, NULL, NULL);
      sqlite3_exec(dt_database_get(darktable.db),
                   "alter table presets add column blendop_version integer",
                   NULL, NULL, NULL);
      sqlite3_exec(dt_database_get(darktable.db),
                   "update presets set blendop_version = 1 where blendop_version is NULL",
                   NULL, NULL, NULL);

      // add column for gps
      sqlite3_exec(dt_database_get(darktable.db), "alter table images add column longitude double", NULL, NULL, NULL);
      sqlite3_exec(dt_database_get(darktable.db), "alter table images add column latitude double", NULL, NULL, NULL);

      dt_pthread_mutex_unlock(&(darktable.control->global_mutex));
    }
  }
  else
  {
    // db not yet there, create it
    sqlite3_finalize(stmt);
create_tables:
    dt_control_create_database_schema();
    DT_DEBUG_SQLITE3_PREPARE_V2(dt_database_get(darktable.db),
                                "insert into settings (settings) values (?1)", -1, &stmt, NULL);
    DT_DEBUG_SQLITE3_BIND_BLOB(stmt, 1, &(darktable.control->global_defaults),
                               sizeof(dt_ctl_settings_t), SQLITE_STATIC);
    sqlite3_step(stmt);
    sqlite3_finalize(stmt);
  }

  dt_control_sanitize_database();
}

void dt_control_key_accelerators_on(struct dt_control_t *s)
{
  gtk_window_add_accel_group(GTK_WINDOW(dt_ui_main_window(darktable.gui->ui)),
                             darktable.control->accelerators);
  if(!s->key_accelerators_on)
    s->key_accelerators_on = 1;
}

void dt_control_key_accelerators_off(struct dt_control_t *s)
{
  gtk_window_remove_accel_group(
    GTK_WINDOW(dt_ui_main_window(darktable.gui->ui)),
    darktable.control->accelerators);
  s->key_accelerators_on = 0;
}


int dt_control_is_key_accelerators_on(struct dt_control_t *s)
{
  return  s->key_accelerators_on;
}

void dt_control_change_cursor(dt_cursor_t curs)
{
  GtkWidget *widget = dt_ui_main_window(darktable.gui->ui);
  GdkCursor* cursor = gdk_cursor_new(curs);
  gdk_window_set_cursor(widget->window, cursor);
  gdk_cursor_destroy(cursor);
}

int dt_control_running()
{
  // FIXME: when shutdown, run_mutex is not inited anymore!
  dt_control_t *s = darktable.control;
  dt_pthread_mutex_lock(&s->run_mutex);
  int running = s->running;
  dt_pthread_mutex_unlock(&s->run_mutex);
  return running;
}

void dt_control_quit()
{
  // since map mode doesn't like to quit we just switch to lighttable mode. hacky, but it works :(
  if(dt_conf_get_int("ui_last/view") == DT_MAP) // we are in map mode where no expose is running
    dt_ctl_switch_mode_to(DT_LIBRARY);

  dt_gui_gtk_quit();
  // thread safe quit, 1st pass:
  dt_pthread_mutex_lock(&darktable.control->cond_mutex);
  dt_pthread_mutex_lock(&darktable.control->run_mutex);
  darktable.control->running = 0;
  dt_pthread_mutex_unlock(&darktable.control->run_mutex);
  dt_pthread_mutex_unlock(&darktable.control->cond_mutex);
  // let gui pick up the running = 0 state and die
  gtk_widget_queue_draw(dt_ui_center(darktable.gui->ui));
}

void dt_control_shutdown(dt_control_t *s)
{
  dt_pthread_mutex_lock(&s->cond_mutex);
  dt_pthread_mutex_lock(&s->run_mutex);
  s->running = 0;
  dt_pthread_mutex_unlock(&s->run_mutex);
  dt_pthread_mutex_unlock(&s->cond_mutex);
  pthread_cond_broadcast(&s->cond);

  /* cancel background job if any */
  dt_control_job_cancel(&s->job_res[DT_CTL_WORKER_7]);

  /* first wait for kick_on_workers_thread */
  pthread_join(s->kick_on_workers_thread, NULL);

  // gdk_threads_leave();
  int k;
  for(k=0; k<s->num_threads; k++)
    // pthread_kill(s->thread[k], 9);
    pthread_join(s->thread[k], NULL);
  for(k=0; k<DT_CTL_WORKER_RESERVED; k++)
    // pthread_kill(s->thread_res[k], 9);
    pthread_join(s->thread_res[k], NULL);


  // gdk_threads_enter();
}

void dt_control_cleanup(dt_control_t *s)
{
  // vacuum TODO: optional?
  // DT_DEBUG_SQLITE3_EXEC(dt_database_get(darktable.db), "PRAGMA incremental_vacuum(0)", NULL, NULL, NULL);
  // DT_DEBUG_SQLITE3_EXEC(dt_database_get(darktable.db), "vacuum", NULL, NULL, NULL);
  dt_pthread_mutex_destroy(&s->queue_mutex);
  dt_pthread_mutex_destroy(&s->cond_mutex);
  dt_pthread_mutex_destroy(&s->log_mutex);
  dt_pthread_mutex_destroy(&s->run_mutex);
  pthread_rwlock_destroy(&s->xprofile_lock);
}

void dt_control_job_init(dt_job_t *j, const char *msg, ...)
{
  memset(j, 0, sizeof(dt_job_t));
#ifdef DT_CONTROL_JOB_DEBUG
  va_list ap;
  va_start(ap, msg);
  vsnprintf(j->description, DT_CONTROL_DESCRIPTION_LEN, msg, ap);
  va_end(ap);
#endif
  j->state = DT_JOB_STATE_INITIALIZED;
  dt_pthread_mutex_init (&j->state_mutex,NULL);
  dt_pthread_mutex_init (&j->wait_mutex,NULL);
}

void dt_control_job_set_state_callback(dt_job_t *j,dt_job_state_change_callback cb,void *user_data)
{
  j->state_changed_cb = cb;
  j->user_data = user_data;
}


void dt_control_job_print(dt_job_t *j)
{
#ifdef DT_CONTROL_JOB_DEBUG
  dt_print(DT_DEBUG_CONTROL, "%s", j->description);
#endif
}

void _control_job_set_state(dt_job_t *j,int state)
{
  dt_pthread_mutex_lock (&j->state_mutex);
  j->state = state;
  /* pass state change to callback */
  if (j->state_changed_cb)
    j->state_changed_cb (j,state);
  dt_pthread_mutex_unlock (&j->state_mutex);

}

int dt_control_job_get_state(dt_job_t *j)
{
  dt_pthread_mutex_lock (&j->state_mutex);
  int state = j->state;
  dt_pthread_mutex_unlock (&j->state_mutex);
  return state;
}

void dt_control_job_cancel(dt_job_t *j)
{
  _control_job_set_state (j,DT_JOB_STATE_CANCELLED);
}

void dt_control_job_wait(dt_job_t *j)
{
  int state = dt_control_job_get_state (j);

  /* if job execution not is finished let's wait for signal */
  if (state==DT_JOB_STATE_RUNNING || state==DT_JOB_STATE_CANCELLED)
  {
    dt_pthread_mutex_lock (&j->wait_mutex);
    dt_pthread_mutex_unlock (&j->wait_mutex);
  }

}

int32_t dt_control_run_job_res(dt_control_t *s, int32_t res)
{
  assert(res < DT_CTL_WORKER_RESERVED && res >= 0);
  dt_job_t *j = NULL;
  dt_pthread_mutex_lock(&s->queue_mutex);
  if(s->new_res[res]) j = s->job_res + res;
  s->new_res[res] = 0;
  dt_pthread_mutex_unlock(&s->queue_mutex);
  if(!j) return -1;

  /* change state to running */
  dt_pthread_mutex_lock (&j->wait_mutex);
  if (dt_control_job_get_state (j) == DT_JOB_STATE_QUEUED)
  {
    dt_print(DT_DEBUG_CONTROL, "[run_job+] %02d %f ", res, dt_get_wtime());
    dt_control_job_print(j);
    dt_print(DT_DEBUG_CONTROL, "\n");

    _control_job_set_state (j,DT_JOB_STATE_RUNNING);

    /* execute job */
    j->result = j->execute (j);

    _control_job_set_state (j,DT_JOB_STATE_FINISHED);
    dt_print(DT_DEBUG_CONTROL, "[run_job-] %02d %f ", res, dt_get_wtime());
    dt_control_job_print(j);
    dt_print(DT_DEBUG_CONTROL, "\n");

  }
  dt_pthread_mutex_unlock (&j->wait_mutex);
  return 0;
}


int32_t dt_control_run_job(dt_control_t *s)
{
  dt_job_t *j=NULL,*bj=NULL;
  dt_pthread_mutex_lock(&s->queue_mutex);

  /* check if queue is empty */
  if(g_list_length(s->queue) == 0)
  {
    dt_pthread_mutex_unlock(&s->queue_mutex);
    return -1;
  }

  /* go thru the queue and find one normal job and a background job
      that is up for execution.*/
  time_t ts_now = time(NULL);
  GList *jobitem=g_list_first(s->queue);
  if(jobitem)
    do
    {
      dt_job_t *tj = jobitem->data;

      /* check if it's a scheduled job and is waiting to be executed */
      if(!bj && (tj->ts_execute > tj->ts_added) && tj->ts_execute <= ts_now)
        bj = tj;
      else if ((tj->ts_execute < tj->ts_added) && !j)
        j = tj;

      /* if we got a normal job, and a background job, we are finished */
      if(bj && j) break;

    }
    while ((jobitem = g_list_next(jobitem)));

  /* remove the found jobs from queue */
  if (bj)
    s->queue = g_list_remove(s->queue, bj);

  if (j)
    s->queue = g_list_remove(s->queue, j);

  /* unlock the queue */
  dt_pthread_mutex_unlock(&s->queue_mutex);

  /* push background job on reserved backgruond worker */
  if(bj)
  {
    dt_control_add_job_res(s,bj,DT_CTL_WORKER_7);
    g_free (bj);
  }
  /* dont continue if we dont have have a job to execute */
  if(!j)
    return -1;

  /* change state to running */
  dt_pthread_mutex_lock (&j->wait_mutex);
  if (dt_control_job_get_state (j) == DT_JOB_STATE_QUEUED)
  {
    dt_print(DT_DEBUG_CONTROL, "[run_job+] %02d %f ",
             DT_CTL_WORKER_RESERVED+dt_control_get_threadid(), dt_get_wtime());
    dt_control_job_print(j);
    dt_print(DT_DEBUG_CONTROL, "\n");

    _control_job_set_state (j,DT_JOB_STATE_RUNNING);

    /* execute job */
    j->result = j->execute (j);

    _control_job_set_state (j,DT_JOB_STATE_FINISHED);

    dt_print(DT_DEBUG_CONTROL, "[run_job-] %02d %f ",
             DT_CTL_WORKER_RESERVED+dt_control_get_threadid(), dt_get_wtime());
    dt_control_job_print(j);
    dt_print(DT_DEBUG_CONTROL, "\n");

    /* free job */
    dt_pthread_mutex_unlock (&j->wait_mutex);
    g_free(j);
    j = NULL;
  }
  if(j) dt_pthread_mutex_unlock (&j->wait_mutex);

  return 0;
}

int32_t dt_control_add_job_res(dt_control_t *s, dt_job_t *job, int32_t res)
{
  // TODO: pthread cancel and restart in tough cases?
  dt_pthread_mutex_lock(&s->queue_mutex);
  dt_print(DT_DEBUG_CONTROL, "[add_job_res] %d ", res);
  dt_control_job_print(job);
  dt_print(DT_DEBUG_CONTROL, "\n");
  _control_job_set_state (job,DT_JOB_STATE_QUEUED);
  s->job_res[res] = *job;
  s->new_res[res] = 1;
  dt_pthread_mutex_unlock(&s->queue_mutex);
  dt_pthread_mutex_lock(&s->cond_mutex);
  pthread_cond_broadcast(&s->cond);
  dt_pthread_mutex_unlock(&s->cond_mutex);
  return 0;
}

/* Background jobs will be timestamped and added to queue
    the queue will then check ts and detect if its background job
    and place it on the job_res if its available...
*/
int32_t dt_control_add_background_job(dt_control_t *s, dt_job_t *job, time_t delay)
{
  /* setup timestamps */
  job->ts_added = time(NULL);
  job->ts_execute = job->ts_added+delay;

  /* pass the job further to scheduled jobs worker */
  return dt_control_add_job(s,job);
}

int32_t dt_control_add_job(dt_control_t *s, dt_job_t *job)
{
  /* set ts_added if unset */
  if (job->ts_added == 0)
    job->ts_added = time(NULL);

  dt_pthread_mutex_lock(&s->queue_mutex);

  /* check if equivalent job exist in queue, and discard job
      if duplicate found .*/
  GList *jobitem = g_list_first(s->queue);
  if(jobitem)
    do
    {
      if(!memcmp(job, jobitem->data, sizeof(dt_job_t)))
      {
        dt_print(DT_DEBUG_CONTROL, "[add_job] found job already in queue\n");
        _control_job_set_state (job,DT_JOB_STATE_DISCARDED);
        dt_pthread_mutex_unlock(&s->queue_mutex);
        return -1;
      }
    }
    while((jobitem=g_list_next(jobitem)));

  dt_print(DT_DEBUG_CONTROL, "[add_job] %d ", g_list_length(s->queue));
  dt_control_job_print(job);
  dt_print(DT_DEBUG_CONTROL, "\n");

  /* add job to queue if not full, otherwise discard the job */
  if( g_list_length(s->queue) < DT_CONTROL_MAX_JOBS)
  {
    /* allocate storage for the job, and set job state */
    dt_job_t *thejob = g_malloc(sizeof(dt_job_t));
    memcpy(thejob,job,sizeof(dt_job_t));
    _control_job_set_state (thejob,DT_JOB_STATE_QUEUED);
    s->queue = g_list_append(s->queue, thejob);
    dt_pthread_mutex_unlock(&s->queue_mutex);
  }
  else
  {
    dt_print(DT_DEBUG_CONTROL, "[add_job] too many jobs in queue!\n");
    _control_job_set_state (job,DT_JOB_STATE_DISCARDED);
    dt_pthread_mutex_unlock(&s->queue_mutex);
    return -1;
  }

  // notify workers
  dt_pthread_mutex_lock(&s->cond_mutex);
  pthread_cond_broadcast(&s->cond);
  dt_pthread_mutex_unlock(&s->cond_mutex);
  return 0;
}

int32_t dt_control_revive_job(dt_control_t *s, dt_job_t *job)
{
  int32_t found_j = -1;
  dt_pthread_mutex_lock(&s->queue_mutex);
  dt_print(DT_DEBUG_CONTROL, "[revive_job] ");
  dt_control_job_print(job);
  dt_print(DT_DEBUG_CONTROL, "\n");

  /* find equivalent job and move it to top of the stack */
  GList *jobitem = g_list_first(s->queue);
  if (jobitem)
    do
    {
      if(!memcmp(job, jobitem->data, sizeof(dt_job_t)))
      {
        s->queue = g_list_remove_link(s->queue, jobitem);
        s->queue = g_list_insert(s->queue, jobitem->data, 0);
        g_free(jobitem);
        found_j = 1;
        break;
      }
    }
    while((jobitem=g_list_next(jobitem)));

  /* unlock the queue */
  dt_pthread_mutex_unlock(&s->queue_mutex);

  /* notify workers */
  dt_pthread_mutex_lock(&s->cond_mutex);
  pthread_cond_broadcast(&s->cond);
  dt_pthread_mutex_unlock(&s->cond_mutex);
  return found_j;
}

int32_t dt_control_get_threadid()
{
  for(int k=0; k<darktable.control->num_threads; k++)
    if(pthread_equal(darktable.control->thread[k], pthread_self())) return k;
  return darktable.control->num_threads;
}

int32_t dt_control_get_threadid_res()
{
  for(int k=0; k<DT_CTL_WORKER_RESERVED; k++)
    if(pthread_equal(darktable.control->thread_res[k], pthread_self())) return k;
  return DT_CTL_WORKER_RESERVED;
}

void *dt_control_work_res(void *ptr)
{
#ifdef _OPENMP // need to do this in every thread
  omp_set_num_threads(darktable.num_openmp_threads);
#endif
  dt_control_t *s = (dt_control_t *)ptr;
  int32_t threadid = dt_control_get_threadid_res();
  while(dt_control_running())
  {
    // dt_print(DT_DEBUG_CONTROL, "[control_work] %d\n", threadid);
    if(dt_control_run_job_res(s, threadid) < 0)
    {
      // wait for a new job.
      int old;
      pthread_setcancelstate(PTHREAD_CANCEL_DISABLE, &old);
      dt_pthread_mutex_lock(&s->cond_mutex);
      dt_pthread_cond_wait(&s->cond, &s->cond_mutex);
      dt_pthread_mutex_unlock(&s->cond_mutex);
      pthread_setcancelstate(old, NULL);
    }
  }
  return NULL;
}

void * _control_worker_kicker(void *ptr)
{
  dt_control_t *s = (dt_control_t *)ptr;
  while(dt_control_running())
  {
    sleep(2);
    dt_pthread_mutex_lock(&s->cond_mutex);
    pthread_cond_broadcast(&s->cond);
    dt_pthread_mutex_unlock(&s->cond_mutex);
  }
  return NULL;
}

void *dt_control_work(void *ptr)
{
#ifdef _OPENMP // need to do this in every thread
  omp_set_num_threads(darktable.num_openmp_threads);
#endif
  dt_control_t *s = (dt_control_t *)ptr;
  // int32_t threadid = dt_control_get_threadid();
  while(dt_control_running())
  {
    // dt_print(DT_DEBUG_CONTROL, "[control_work] %d\n", threadid);
    if(dt_control_run_job(s) < 0)
    {
      // wait for a new job.
      dt_pthread_mutex_lock(&s->cond_mutex);
      dt_pthread_cond_wait(&s->cond, &s->cond_mutex);
      dt_pthread_mutex_unlock(&s->cond_mutex);
    }
  }
  return NULL;
}


// ================================================================================
//  gui functions:
// ================================================================================

gboolean dt_control_configure(GtkWidget *da, GdkEventConfigure *event, gpointer user_data)
{
  darktable.control->tabborder = 8;
  int tb = darktable.control->tabborder;
  // re-configure all components:
  dt_view_manager_configure(darktable.view_manager, event->width - 2*tb, event->height - 2*tb);
  return TRUE;
}

void *dt_control_expose(void *voidptr)
{
  int width, height, pointerx, pointery;
  if(!darktable.gui->pixmap) return NULL;
  gdk_drawable_get_size(darktable.gui->pixmap, &width, &height);
  GtkWidget *widget = dt_ui_center(darktable.gui->ui);
  gtk_widget_get_pointer(widget, &pointerx, &pointery);

  //create a gtk-independant surface to draw on
  cairo_surface_t *cst = cairo_image_surface_create(CAIRO_FORMAT_ARGB32, width, height);
  cairo_t *cr = cairo_create(cst);

  // TODO: control_expose: only redraw the part not overlapped by temporary control panel show!
  //
  float tb = 8;//fmaxf(10, width/100.0);
  darktable.control->tabborder = tb;
  darktable.control->width = width;
  darktable.control->height = height;

  GtkStyle *style = gtk_widget_get_style(widget);
  cairo_set_source_rgb (cr,
                        style->bg[GTK_STATE_NORMAL].red/65535.0,
                        style->bg[GTK_STATE_NORMAL].green/65535.0,
                        style->bg[GTK_STATE_NORMAL].blue/65535.0
                       );

  cairo_set_line_width(cr, tb);
  cairo_rectangle(cr, tb/2., tb/2., width-tb, height-tb);
  cairo_stroke(cr);
  cairo_set_line_width(cr, 1.5);
  cairo_set_source_rgb (cr, .1, .1, .1);
  cairo_rectangle(cr, tb, tb, width-2*tb, height-2*tb);
  cairo_stroke(cr);

  cairo_save(cr);
  cairo_translate(cr, tb, tb);
  cairo_rectangle(cr, 0, 0, width - 2*tb, height - 2*tb);
  cairo_clip(cr);
  cairo_new_path(cr);
  // draw view
  dt_view_manager_expose(darktable.view_manager, cr, width-2*tb, height-2*tb,
                         pointerx-tb, pointery-tb);
  cairo_restore(cr);

  // draw status bar, if any
  if(darktable.control->progress < 100.0)
  {
    tb = fmaxf(20, width/40.0);
    char num[10];
    cairo_rectangle(cr, width*0.4, height*0.85,
                    width*0.2*darktable.control->progress/100.0f, tb);
    cairo_fill(cr);
    cairo_set_source_rgb(cr, 0., 0., 0.);
    cairo_rectangle(cr, width*0.4, height*0.85, width*0.2, tb);
    cairo_stroke(cr);
    cairo_set_source_rgb(cr, 0.9, 0.9, 0.9);
    cairo_select_font_face (cr, "sans-serif", CAIRO_FONT_SLANT_NORMAL,
                            CAIRO_FONT_WEIGHT_BOLD);
    cairo_set_font_size (cr, tb/3);
    cairo_move_to (cr, width/2.0-10, height*0.85+2.*tb/3.);
    snprintf(num, 10, "%d%%", (int)darktable.control->progress);
    cairo_show_text (cr, num);
  }
  // draw log message, if any
  dt_pthread_mutex_lock(&darktable.control->log_mutex);
  if(darktable.control->log_ack != darktable.control->log_pos)
  {
    cairo_select_font_face (cr, "sans-serif", CAIRO_FONT_SLANT_NORMAL,
                            CAIRO_FONT_WEIGHT_BOLD);
    const float fontsize = 14;
    cairo_set_font_size (cr, fontsize);
    cairo_text_extents_t ext;
    cairo_text_extents (cr,
                        darktable.control->log_message[darktable.control->log_ack], &ext);
    const float pad = 20.0f, xc = width/2.0;
    const float yc = height*0.85+10, wd = pad + ext.width*.5f;
    float rad = 14;
    cairo_set_line_width(cr, 1.);
    cairo_move_to( cr, xc-wd,yc+rad);
    for(int k=0; k<5; k++)
    {
      cairo_arc (cr, xc-wd, yc, rad, M_PI/2.0, 3.0/2.0*M_PI);
      cairo_line_to (cr, xc+wd, yc-rad);
      cairo_arc (cr, xc+wd, yc, rad, 3.0*M_PI/2.0, M_PI/2.0);
      cairo_line_to (cr, xc-wd, yc+rad);
      if(k == 0)
      {
        cairo_set_source_rgb(cr, 0.3, 0.3, 0.3);
        cairo_fill_preserve (cr);
      }
      cairo_set_source_rgba(cr, 0., 0., 0., 1.0/(1+k));
      cairo_stroke (cr);
      rad += .5f;
    }
    cairo_set_source_rgb(cr, 0.7, 0.7, 0.7);
    cairo_move_to (cr, xc-wd+.5f*pad, yc + 1./3.*fontsize);
    cairo_show_text (cr,
                     darktable.control->log_message[darktable.control->log_ack]);
  }
  // draw busy indicator
  if(darktable.control->log_busy > 0)
  {
    cairo_select_font_face (cr, "sans-serif", CAIRO_FONT_SLANT_NORMAL,
                            CAIRO_FONT_WEIGHT_BOLD);
    const float fontsize = 14;
    cairo_set_font_size (cr, fontsize);
    cairo_text_extents_t ext;
    cairo_text_extents (cr, _("working.."), &ext);
    const float xc = width/2.0, yc = height*0.85-30, wd = ext.width*.5f;
    cairo_move_to (cr, xc-wd, yc + 1./3.*fontsize);
    cairo_text_path (cr, _("working.."));
    cairo_set_source_rgb(cr, 0.7, 0.7, 0.7);
    cairo_fill_preserve(cr);
    cairo_set_line_width(cr, 0.7);
    cairo_set_source_rgb(cr, 0.3, 0.3, 0.3);
    cairo_stroke(cr);
  }
  dt_pthread_mutex_unlock(&darktable.control->log_mutex);

  cairo_destroy(cr);

  cairo_t *cr_pixmap = gdk_cairo_create(darktable.gui->pixmap);
  cairo_set_source_surface (cr_pixmap, cst, 0, 0);
  cairo_paint(cr_pixmap);
  cairo_destroy(cr_pixmap);

  cairo_surface_destroy(cst);
  return NULL;
}

gboolean dt_control_expose_endmarker(GtkWidget *widget, GdkEventExpose *event, gpointer user_data)
{
  const int width = widget->allocation.width;
  const int height = widget->allocation.height;
  cairo_surface_t *cst = cairo_image_surface_create(CAIRO_FORMAT_ARGB32, width, height);
  cairo_t *cr = cairo_create(cst);
  dt_draw_endmarker(cr, width, height, (long int)user_data);
  cairo_destroy(cr);
  cairo_t *cr_pixmap = gdk_cairo_create(gtk_widget_get_window(widget));
  cairo_set_source_surface (cr_pixmap, cst, 0, 0);
  cairo_paint(cr_pixmap);
  cairo_destroy(cr_pixmap);
  cairo_surface_destroy(cst);
  return TRUE;
}

void dt_control_mouse_leave()
{
  dt_view_manager_mouse_leave(darktable.view_manager);
}

void dt_control_mouse_enter()
{
  dt_view_manager_mouse_enter(darktable.view_manager);
}

void dt_control_mouse_moved(double x, double y, int which)
{
  float tb = darktable.control->tabborder;
  float wd = darktable.control->width;
  float ht = darktable.control->height;

  if(x > tb && x < wd-tb && y > tb && y < ht-tb)
    dt_view_manager_mouse_moved(darktable.view_manager, x-tb, y-tb, which);
}

void dt_control_button_released(double x, double y, int which, uint32_t state)
{
  darktable.control->button_down = 0;
  darktable.control->button_down_which = 0;
  float tb = darktable.control->tabborder;
  // float wd = darktable.control->width;
  // float ht = darktable.control->height;

  // always do this, to avoid missing some events.
  // if(x > tb && x < wd-tb && y > tb && y < ht-tb)
  dt_view_manager_button_released(darktable.view_manager, x-tb, y-tb, which, state);
}

void dt_ctl_switch_mode_to(dt_ctl_gui_mode_t mode)
{
  dt_ctl_gui_mode_t oldmode = dt_conf_get_int("ui_last/view");
  if(oldmode == mode) return;

  darktable.control->button_down = 0;
  darktable.control->button_down_which = 0;
  darktable.gui->center_tooltip = 0;
  GtkWidget *widget = dt_ui_center(darktable.gui->ui);
  g_object_set(G_OBJECT(widget), "tooltip-text", "", (char *)NULL);

  char buf[512];
  snprintf(buf, sizeof(buf) - 1, _("switch to %s mode"),
           dt_view_manager_name(darktable.view_manager));

  gboolean i_own_lock = dt_control_gdk_lock();

  int error = dt_view_manager_switch(darktable.view_manager, mode);

  if(i_own_lock) dt_control_gdk_unlock();

  if(error) return;

  dt_conf_set_int ("ui_last/view", mode);
}

void dt_ctl_switch_mode()
{
  dt_ctl_gui_mode_t mode = dt_conf_get_int("ui_last/view");
  if(mode == DT_LIBRARY) mode = DT_DEVELOP;
  else mode = DT_LIBRARY;
  dt_ctl_switch_mode_to(mode);
}

static gboolean _dt_ctl_log_message_timeout_callback (gpointer data)
{
  dt_pthread_mutex_lock(&darktable.control->log_mutex);
  if(darktable.control->log_ack != darktable.control->log_pos)
    darktable.control->log_ack = (darktable.control->log_ack+1)%DT_CTL_LOG_SIZE;
  darktable.control->log_message_timeout_id=0;
  dt_pthread_mutex_unlock(&darktable.control->log_mutex);
  dt_control_queue_redraw_center();
  return FALSE;
}


void dt_control_button_pressed(double x, double y, int which, int type, uint32_t state)
{
  float tb = darktable.control->tabborder;
  darktable.control->button_down = 1;
  darktable.control->button_down_which = which;
  darktable.control->button_type = type;
  darktable.control->button_x = x - tb;
  darktable.control->button_y = y - tb;
  float wd = darktable.control->width;
  float ht = darktable.control->height;

  // ack log message:
  dt_pthread_mutex_lock(&darktable.control->log_mutex);
  const float /*xc = wd/4.0-20,*/ yc = ht*0.85+10;
  if(darktable.control->log_ack != darktable.control->log_pos)
    if(which == 1 /*&& x > xc - 10 && x < xc + 10*/ && y > yc - 10 && y < yc + 10)
    {
      if(darktable.control->log_message_timeout_id)
        g_source_remove(darktable.control->log_message_timeout_id);
      darktable.control->log_ack = (darktable.control->log_ack+1)%DT_CTL_LOG_SIZE;
      dt_pthread_mutex_unlock(&darktable.control->log_mutex);
      return;
    }
  dt_pthread_mutex_unlock(&darktable.control->log_mutex);

  if(x > tb && x < wd-tb && y > tb && y < ht-tb)
  {
    if(!dt_view_manager_button_pressed(darktable.view_manager, x-tb, y-tb, which, type, state))
      if(type == GDK_2BUTTON_PRESS && which == 1) dt_ctl_switch_mode();
  }
}

void dt_control_log(const char* msg, ...)
{
  dt_pthread_mutex_lock(&darktable.control->log_mutex);
  va_list ap;
  va_start(ap, msg);
  vsnprintf(darktable.control->log_message[darktable.control->log_pos],
            DT_CTL_LOG_MSG_SIZE, msg, ap);
  va_end(ap);
  if(darktable.control->log_message_timeout_id)
    g_source_remove(darktable.control->log_message_timeout_id);
  darktable.control->log_ack = darktable.control->log_pos;
  darktable.control->log_pos = (darktable.control->log_pos+1)%DT_CTL_LOG_SIZE;
  darktable.control->log_message_timeout_id =
    g_timeout_add(DT_CTL_LOG_TIMEOUT,_dt_ctl_log_message_timeout_callback, NULL);
  dt_pthread_mutex_unlock(&darktable.control->log_mutex);
  dt_control_queue_redraw_center();
}

static void dt_control_log_ack_all()
{
  dt_pthread_mutex_lock(&darktable.control->log_mutex);
  darktable.control->log_pos = darktable.control->log_ack;
  dt_pthread_mutex_unlock(&darktable.control->log_mutex);
  dt_control_queue_redraw_center();
}

void dt_control_log_busy_enter()
{
  dt_pthread_mutex_lock(&darktable.control->log_mutex);
  darktable.control->log_busy++;
  dt_pthread_mutex_unlock(&darktable.control->log_mutex);
}

void dt_control_log_busy_leave()
{
  dt_pthread_mutex_lock(&darktable.control->log_mutex);
  darktable.control->log_busy--;
  dt_pthread_mutex_unlock(&darktable.control->log_mutex);
  /* lets redraw */
  dt_control_queue_redraw_center();
}

static GList *_control_gdk_lock_threads = NULL;
static GStaticMutex _control_gdk_lock_threads_mutex = G_STATIC_MUTEX_INIT;
gboolean dt_control_gdk_lock()
{
  /* if current thread equals gui thread do nothing */
  if(pthread_equal(darktable.control->gui_thread,pthread_self()) != 0)
    return FALSE;

  /* if we dont have any managed locks just lock and return */
  g_static_mutex_lock(&_control_gdk_lock_threads_mutex);
  if(!_control_gdk_lock_threads)
    goto lock_and_return;

  /* lets check if current thread has a managed lock */
  if(g_list_find(_control_gdk_lock_threads, (gpointer)pthread_self()))
  {
    /* current thread has a lock just do nothing */
    g_static_mutex_unlock(&_control_gdk_lock_threads_mutex);
    return FALSE;
  }

lock_and_return:
  /* lets add current thread to managed locks */
  _control_gdk_lock_threads = g_list_append(_control_gdk_lock_threads,
                              (gpointer)pthread_self());
  g_static_mutex_unlock(&_control_gdk_lock_threads_mutex);

  /* enter gdk critical section */
  gdk_threads_enter();

  return TRUE;
}

void dt_control_gdk_unlock()
{
  /* check if current thread has a lock and remove if exists */
  g_static_mutex_lock(&_control_gdk_lock_threads_mutex);
  if(g_list_find(_control_gdk_lock_threads, (gpointer)pthread_self()))
  {
    /* remove lock */
    _control_gdk_lock_threads = g_list_remove(_control_gdk_lock_threads,
                                (gpointer)pthread_self());

    /* leave critical section */
    gdk_threads_leave();
  }
  g_static_mutex_unlock(&_control_gdk_lock_threads_mutex);
}

/* redraw mutex to synchronize redraws */
G_LOCK_DEFINE(counter);
GStaticMutex _control_redraw_mutex = G_STATIC_MUTEX_INIT;

void _control_queue_redraw_wrapper(dt_signal_t signal)
{
  static uint32_t counter = 0;

  /* dont continue if control is not running */
  if (!dt_control_running())
    return;

  /* if we cant carry out an redraw, lets increment counter and bail out */
  if (!g_static_mutex_trylock(&_control_redraw_mutex))
  {
    G_LOCK(counter);
    counter++;
    G_UNLOCK(counter);
    return;
  }

  /* lock the gdk thread and carry out the redraw function */
  gboolean i_own_lock = dt_control_gdk_lock();
  dt_control_signal_raise(darktable.signals, signal);

  /* lets check if we got missing redraws from other threads */
  G_LOCK(counter);
  if (counter)
  {
    /* carry out an redraw due to missed redraws */
    counter = 0;
    G_UNLOCK(counter);
    dt_control_signal_raise(darktable.signals, DT_SIGNAL_CONTROL_REDRAW_ALL);
  }
  else
    G_UNLOCK(counter);

  /* unlock our locks */
  if (i_own_lock)
    dt_control_gdk_unlock();

  g_static_mutex_unlock(&_control_redraw_mutex);

}

void dt_control_queue_redraw()
{
  _control_queue_redraw_wrapper(DT_SIGNAL_CONTROL_REDRAW_ALL);
}

void dt_control_queue_redraw_center()
{
  _control_queue_redraw_wrapper(DT_SIGNAL_CONTROL_REDRAW_CENTER);
}

void dt_control_queue_redraw_widget(GtkWidget *widget)
{
  if(dt_control_running())
  {
    gboolean i_own_lock = dt_control_gdk_lock();

    gtk_widget_queue_draw(widget);

    if (i_own_lock) dt_control_gdk_unlock();
  }
}


int dt_control_key_pressed_override(guint key, guint state)
{
  dt_control_accels_t* accels = &darktable.control->accels;

  // TODO: if darkroom mode
  // did a : vim-style command start?
  static GList *autocomplete = NULL;
  static char   vimkey_input[256];
  if(darktable.control->vimkey_cnt)
  {
    if(key == GDK_Return)
    {
      if(!strcmp(darktable.control->vimkey, ":q"))
      {
        dt_control_quit();
      }
      else
      {
        dt_bauhaus_vimkey_exec(darktable.control->vimkey);
      }
      darktable.control->vimkey[0] = 0;
      darktable.control->vimkey_cnt = 0;
      dt_control_log_ack_all();
      g_list_free(autocomplete);
      autocomplete = NULL;
    }
    else if(key == GDK_Escape)
    {
      darktable.control->vimkey[0] = 0;
      darktable.control->vimkey_cnt = 0;
      dt_control_log_ack_all();
      g_list_free(autocomplete);
      autocomplete = NULL;
    }
    else if(key == GDK_BackSpace)
    {
      darktable.control->vimkey_cnt = MAX(0, darktable.control->vimkey_cnt-1);
      darktable.control->vimkey[darktable.control->vimkey_cnt] = 0;
      if(darktable.control->vimkey_cnt == 0)
        dt_control_log_ack_all();
      else
        dt_control_log(darktable.control->vimkey);
      g_list_free(autocomplete);
      autocomplete = NULL;
    }
    else if(key == GDK_Tab)
    {
      // TODO: also support :preset and :get?
      // auto complete:
      if(darktable.control->vimkey_cnt < 5)
      {
        sprintf(darktable.control->vimkey, ":set ");
        darktable.control->vimkey_cnt = 5;
      }
      else if(!autocomplete)
      {
        // TODO: handle '.'-separated things separately
        // this is a static list, and tab cycles through the list
        strncpy(vimkey_input, darktable.control->vimkey + 5, 256);
        autocomplete = dt_bauhaus_vimkey_complete(darktable.control->vimkey + 5);
        autocomplete = g_list_append(autocomplete, vimkey_input); // remember input to cycle back
      }
      if(autocomplete)
      {
        // pop first.
        // the paths themselves are owned by bauhaus,
        // no free required.
        snprintf(darktable.control->vimkey, 256, ":set %s", (char *)autocomplete->data);
        autocomplete = g_list_remove(autocomplete, autocomplete->data);
        darktable.control->vimkey_cnt = strlen(darktable.control->vimkey);
      }
      dt_control_log(darktable.control->vimkey);
    }
    else if(key >= ' ' && key <= '~') // printable ascii character
    {
      darktable.control->vimkey[darktable.control->vimkey_cnt] = key;
      darktable.control->vimkey_cnt = MIN(255, darktable.control->vimkey_cnt+1);
      darktable.control->vimkey[darktable.control->vimkey_cnt] = 0;
      dt_control_log(darktable.control->vimkey);
      g_list_free(autocomplete);
      autocomplete = NULL;
    }
    else if(key == GDK_Up)
    {
      // TODO: step history up and copy to vimkey
    }
    else if(key == GDK_Down)
    {
      // TODO: step history down and copy to vimkey
    }
    return 1;
  }
  else if(key == ':' && darktable.control->key_accelerators_on)
  {
    darktable.control->vimkey[0] = ':';
    darktable.control->vimkey[1] = 0;
    darktable.control->vimkey_cnt = 1;
    dt_control_log(darktable.control->vimkey);
    return 1;
  }

  /* check if key accelerators are enabled*/
  if (darktable.control->key_accelerators_on != 1) return 0;

  if(key == accels->global_sideborders.accel_key &&
      state == accels->global_sideborders.accel_mods)
  {
    /* toggle panel viewstate */
    dt_ui_toggle_panels_visibility(darktable.gui->ui);

    /* trigger invalidation of centerview to reprocess pipe */
    dt_dev_invalidate(darktable.develop);
    gtk_widget_queue_draw(dt_ui_center(darktable.gui->ui));
    return 1;
  }
  else if(key == accels->global_header.accel_key &&
          state == accels->global_header.accel_mods)
  {
    char key[512];
    const dt_view_t *cv = dt_view_manager_get_current_view(darktable.view_manager);

    /* do nothing if in collaps panel state
       TODO: reconsider adding this check to ui api */
    g_snprintf(key, 512, "%s/ui/panel_collaps_state",cv->module_name);
    if (dt_conf_get_int(key))
      return 0;

    /* toggle the header visibility state */
    g_snprintf(key, 512, "%s/ui/show_header", cv->module_name);
    gboolean header = !dt_conf_get_bool(key);
    dt_conf_set_bool(key, header);

    /* show/hide the actual header panel */
    dt_ui_panel_show(darktable.gui->ui, DT_UI_PANEL_TOP, header);
    gtk_widget_queue_draw(dt_ui_center(darktable.gui->ui));
    return 1;
  }
  return 0;
}

int dt_control_key_pressed(guint key, guint state)
{
  int handled = dt_view_manager_key_pressed(
                  darktable.view_manager,
                  key,
                  state);
  if(handled)
    gtk_widget_queue_draw(dt_ui_center(darktable.gui->ui));
  return handled;
}

int dt_control_key_released(guint key, guint state)
{
  // this line is here to find the right key code on different platforms (mac).
  // printf("key code pressed: %d\n", which);

  int handled = 0;
  switch (key)
  {
    default:
      // propagate to view modules.
      handled = dt_view_manager_key_released(darktable.view_manager, key, state);
      break;
  }

  if(handled) gtk_widget_queue_draw(dt_ui_center(darktable.gui->ui));
  return handled;
}

void dt_control_hinter_message(const struct dt_control_t *s, const char *message)
{
  if (s->proxy.hinter.module)
    return s->proxy.hinter.set_message(s->proxy.hinter.module, message);
}

const guint *dt_control_backgroundjobs_create(const struct dt_control_t *s, guint type,const gchar *message)
{
  if (s->proxy.backgroundjobs.module)
    return s->proxy.backgroundjobs.create(s->proxy.backgroundjobs.module, type, message);
  return 0;
}

void dt_control_backgroundjobs_destroy(const struct dt_control_t *s, const guint *key)
{
  if (s->proxy.backgroundjobs.module)
    s->proxy.backgroundjobs.destroy(s->proxy.backgroundjobs.module, key);
}

void dt_control_backgroundjobs_progress(const struct dt_control_t *s, const guint *key, double progress)
{
  if (s->proxy.backgroundjobs.module)
    s->proxy.backgroundjobs.progress(s->proxy.backgroundjobs.module, key, progress);
}

void dt_control_backgroundjobs_set_cancellable(const struct dt_control_t *s, const guint *key, dt_job_t *job)
{
  if (s->proxy.backgroundjobs.module)
    s->proxy.backgroundjobs.set_cancellable(s->proxy.backgroundjobs.module, key, job);
}

// modelines: These editor modelines have been set for all relevant files by tools/update_modelines.sh
// vim: shiftwidth=2 expandtab tabstop=2 cindent
// kate: tab-indents: off; indent-width 2; replace-tabs on; indent-mode cstyle; remove-trailing-space on;<|MERGE_RESOLUTION|>--- conflicted
+++ resolved
@@ -370,16 +370,10 @@
   DT_DEBUG_SQLITE3_EXEC(dt_database_get(darktable.db),
                         "create table settings (settings blob)", NULL, NULL, NULL);
   DT_DEBUG_SQLITE3_EXEC(dt_database_get(darktable.db),
-<<<<<<< HEAD
-    "create table film_rolls "
-    "(id integer primary key, datetime_accessed char(20), "
-    "folder varchar(1024), external_drive varchar(1024))",
-    NULL, NULL, NULL);
-=======
                         "create table film_rolls "
                         "(id integer primary key, datetime_accessed char(20), "
-                        "folder varchar(1024))", NULL, NULL, NULL);
->>>>>>> 78f8966c
+                        "folder varchar(1024), external_drive varchar(1024))",
+                         NULL, NULL, NULL);
   DT_DEBUG_SQLITE3_EXEC(dt_database_get(darktable.db),
                         "create table images (id integer primary key, group_id integer, film_id integer, "
                         "width int, height int, filename varchar, maker varchar, model varchar, "
@@ -640,16 +634,11 @@
                    "alter table images add column lightmap blob",
                    NULL, NULL, NULL);
       sqlite3_exec(dt_database_get(darktable.db),
-<<<<<<< HEAD
-      "alter table film_rolls add column external_drive varchar(1024)",
-      NULL, NULL, NULL);
-      sqlite3_exec(dt_database_get(darktable.db),
-      "create index if not exists group_id_index on images (group_id)",
-      NULL, NULL, NULL);
-=======
+                   "alter table film_rolls add column external_drive varchar(1024)",
+                   NULL, NULL, NULL);
+      sqlite3_exec(dt_database_get(darktable.db),
                    "create index if not exists group_id_index on images (group_id)",
                    NULL, NULL, NULL);
->>>>>>> 78f8966c
       sqlite3_exec(dt_database_get(darktable.db),
                    "create index if not exists imgid_index on history (imgid)",
                    NULL, NULL, NULL);
