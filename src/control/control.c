--- conflicted
+++ resolved
@@ -341,20 +341,6 @@
 
 void dt_control_create_database_schema()
 {
-<<<<<<< HEAD
-  DT_DEBUG_SQLITE3_EXEC(dt_database_get(darktable.db), "create table settings (settings blob)", NULL, NULL, NULL);
-  DT_DEBUG_SQLITE3_EXEC(dt_database_get(darktable.db), "create table film_rolls (id integer primary key, datetime_accessed char(20), folder varchar(1024))", NULL, NULL, NULL);
-  DT_DEBUG_SQLITE3_EXEC(dt_database_get(darktable.db), "create table images (id integer primary key, group_id integer, film_id integer, width int, height int, filename varchar, maker varchar, model varchar, lens varchar, exposure real, aperture real, iso real, focal_length real, focus_distance real, datetime_taken char(20), flags integer, output_width integer, output_height integer, crop real, raw_parameters integer, raw_denoise_threshold real, raw_auto_bright_threshold real, raw_black real, raw_maximum real, caption varchar, description varchar, license varchar, sha1sum char(40), orientation integer)", NULL, NULL, NULL);
-  DT_DEBUG_SQLITE3_EXEC(dt_database_get(darktable.db), "create table selected_images (imgid integer)", NULL, NULL, NULL);
-  DT_DEBUG_SQLITE3_EXEC(dt_database_get(darktable.db), "create table history (imgid integer, num integer, module integer, operation varchar(256), op_params blob, enabled integer,blendop_params blob)", NULL, NULL, NULL);
-  DT_DEBUG_SQLITE3_EXEC(dt_database_get(darktable.db), "create table tags (id integer primary key, name varchar, icon blob, description varchar, flags integer)", NULL, NULL, NULL);
-  DT_DEBUG_SQLITE3_EXEC(dt_database_get(darktable.db), "create table tagxtag (id1 integer, id2 integer, count integer, primary key(id1, id2))", NULL, NULL, NULL);
-  DT_DEBUG_SQLITE3_EXEC(dt_database_get(darktable.db), "create table tagged_images (imgid integer, tagid integer, primary key(imgid, tagid))", NULL, NULL, NULL);
-  DT_DEBUG_SQLITE3_EXEC(dt_database_get(darktable.db), "create table styles (name varchar,description varchar)", NULL, NULL, NULL);
-  DT_DEBUG_SQLITE3_EXEC(dt_database_get(darktable.db), "create table style_items (styleid integer,num integer,module integer,operation varchar(256),op_params blob,enabled integer,blendop_params blob)", NULL, NULL, NULL);
-  DT_DEBUG_SQLITE3_EXEC(dt_database_get(darktable.db), "create table color_labels (imgid integer, color integer)", NULL, NULL, NULL);
-  DT_DEBUG_SQLITE3_EXEC(dt_database_get(darktable.db), "create table meta_data (id integer,key integer,value varchar)", NULL, NULL, NULL);
-=======
   DT_DEBUG_SQLITE3_EXEC(dt_database_get(darktable.db),
     "create table settings (settings blob)", NULL, NULL, NULL);
   DT_DEBUG_SQLITE3_EXEC(dt_database_get(darktable.db),
@@ -362,7 +348,7 @@
     "(id integer primary key, datetime_accessed char(20), "
     "folder varchar(1024))", NULL, NULL, NULL);
   DT_DEBUG_SQLITE3_EXEC(dt_database_get(darktable.db),
-    "create table images (id integer primary key, film_id integer, "
+    "create table images (id integer primary key, group_id integer, film_id integer, "
     "width int, height int, filename varchar, maker varchar, model varchar, "
     "lens varchar, exposure real, aperture real, iso real, focal_length real, "
     "focus_distance real, datetime_taken char(20), flags integer, "
@@ -398,7 +384,6 @@
   DT_DEBUG_SQLITE3_EXEC(dt_database_get(darktable.db),
     "create table meta_data (id integer,key integer,value varchar)",
     NULL, NULL, NULL);
->>>>>>> fc8998b9
 }
 
 void dt_control_init(dt_control_t *s)
@@ -555,33 +540,30 @@
 	  NULL, NULL, NULL);
 
       // add columns where needed. will just fail otherwise:
-<<<<<<< HEAD
-      sqlite3_exec(dt_database_get(darktable.db), "alter table images add column orientation integer", NULL, NULL, NULL);
-      sqlite3_exec(dt_database_get(darktable.db), "update images set orientation = -1 where orientation is NULL", NULL, NULL, NULL);
-      sqlite3_exec(dt_database_get(darktable.db), "alter table images add column focus_distance real", NULL, NULL, NULL);
-      sqlite3_exec(dt_database_get(darktable.db), "update images set focus_distance = -1 where focus_distance is NULL", NULL, NULL, NULL);
-      sqlite3_exec(dt_database_get(darktable.db), "alter table images add column group_id integer", NULL, NULL, NULL);
-      sqlite3_exec(dt_database_get(darktable.db), "update images set group_id = id where group_id is NULL", NULL, NULL, NULL);
-=======
-      sqlite3_exec(dt_database_get(darktable.db),
-	  "alter table images add column orientation integer",
-	  NULL, NULL, NULL);
-      sqlite3_exec(dt_database_get(darktable.db),
-	  "update images set orientation = -1 where orientation is NULL",
-	  NULL, NULL, NULL);
-      sqlite3_exec(dt_database_get(darktable.db),
-	  "alter table images add column focus_distance real",
-	  NULL, NULL, NULL);
-      sqlite3_exec(dt_database_get(darktable.db),
-	  "update images set focus_distance = -1 where focus_distance is NULL",
-	  NULL, NULL, NULL);
-      sqlite3_exec(dt_database_get(darktable.db),
-	  "alter table images add column histogram blob",
-	  NULL, NULL, NULL);
-      sqlite3_exec(dt_database_get(darktable.db),
-	  "alter table images add column lightmap blob",
-	  NULL, NULL, NULL);
->>>>>>> fc8998b9
+      sqlite3_exec(dt_database_get(darktable.db),
+      "alter table images add column orientation integer",
+      NULL, NULL, NULL);
+      sqlite3_exec(dt_database_get(darktable.db),
+      "update images set orientation = -1 where orientation is NULL",
+      NULL, NULL, NULL);
+      sqlite3_exec(dt_database_get(darktable.db),
+      "alter table images add column focus_distance real",
+      NULL, NULL, NULL);
+      sqlite3_exec(dt_database_get(darktable.db),
+      "update images set focus_distance = -1 where focus_distance is NULL",
+      NULL, NULL, NULL);
+      sqlite3_exec(dt_database_get(darktable.db),
+      "alter table images add column group_id integer",
+      NULL, NULL, NULL);
+      sqlite3_exec(dt_database_get(darktable.db),
+      "update images set group_id = id where group_id is NULL",
+      NULL, NULL, NULL);
+      sqlite3_exec(dt_database_get(darktable.db),
+      "alter table images add column histogram blob",
+      NULL, NULL, NULL);
+      sqlite3_exec(dt_database_get(darktable.db),
+      "alter table images add column lightmap blob",
+      NULL, NULL, NULL);
 
       // add column for blendops
       sqlite3_exec(dt_database_get(darktable.db),
@@ -1720,15 +1702,9 @@
 void dt_control_backgroundjobs_set_cancellable(const struct dt_control_t *s, const guint *key, dt_job_t *job)
 {
   if (s->proxy.backgroundjobs.module)
-<<<<<<< HEAD
-    s->proxy.backgroundjobs.set_cancellable(s->proxy.backgroundjobs.module, id, job);
-}
-
-=======
     s->proxy.backgroundjobs.set_cancellable(s->proxy.backgroundjobs.module, key, job);
 }
 
 // modelines: These editor modelines have been set for all relevant files by tools/update_modelines.sh
 // vim: shiftwidth=2 expandtab tabstop=2 cindent
->>>>>>> fc8998b9
 // kate: tab-indents: off; indent-width 2; replace-tabs on; indent-mode cstyle; remove-trailing-space on;