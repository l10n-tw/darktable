/*
    This file is part of darktable,
    copyright (c) 2009--2011 johannes hanika.
    copyright (c) 2010--2011 henrik andersson.
    Copyright (c) 2012 James C. McPherson

    darktable is free software: you can redistribute it and/or modify
    it under the terms of the GNU General Public License as published by
    the Free Software Foundation, either version 3 of the License, or
    (at your option) any later version.

    darktable is distributed in the hope that it will be useful,
    but WITHOUT ANY WARRANTY; without even the implied warranty of
    MERCHANTABILITY or FITNESS FOR A PARTICULAR PURPOSE.  See the
    GNU General Public License for more details.

    You should have received a copy of the GNU General Public License
    along with darktable.  If not, see <http://www.gnu.org/licenses/>.
*/
#ifdef HAVE_CONFIG_H
#  include "config.h"
#endif
#include "common/darktable.h"
#include "control/control.h"
#include "control/conf.h"
#include "develop/develop.h"
#include "common/image_cache.h"
#include "common/imageio.h"
#include "common/debug.h"
#include "bauhaus/bauhaus.h"
#include "views/view.h"
#include "gui/gtk.h"
#include "gui/contrast.h"
#include "gui/draw.h"

#ifdef GDK_WINDOWING_QUARTZ
#  include <Carbon/Carbon.h>
#  include <ApplicationServices/ApplicationServices.h>
#  include <CoreServices/CoreServices.h>
#endif

#ifdef G_OS_WIN32
#  include <windows.h>
#endif

#include <stdlib.h>
#include <strings.h>
#include <assert.h>
#include <math.h>
#include <string.h>
#include <glib/gstdio.h>
#include <gdk/gdkkeysyms.h>

/* the queue can have scheduled jobs but all
    the workers is sleeping, so this kicks the workers
    on timed interval.
*/
static void * _control_worker_kicker(void *ptr);

void dt_ctl_settings_default(dt_control_t *c)
{
  dt_conf_set_string ("database", "library.db");

  dt_conf_set_int  ("config_version", DT_CONFIG_VERSION);
  dt_conf_set_bool ("write_sidecar_files", TRUE);
  dt_conf_set_bool ("ask_before_delete", TRUE);
  dt_conf_set_int  ("parallel_export", 1);
  dt_conf_set_int  ("worker_threads", 2);
  dt_conf_set_int  ("cache_memory", 536870912);
  dt_conf_set_int  ("database_cache_quality", 89);

  dt_conf_set_bool ("ui_last/fullscreen", FALSE);
  dt_conf_set_bool ("ui_last/maximized", FALSE);
  dt_conf_set_int  ("ui_last/view", DT_MODE_NONE);

  dt_conf_set_int  ("ui_last/window_x",      0);
  dt_conf_set_int  ("ui_last/window_y",      0);
  dt_conf_set_int  ("ui_last/window_w",    900);
  dt_conf_set_int  ("ui_last/window_h",    500);

  dt_conf_set_int  ("ui_last/panel_left",   -1);
  dt_conf_set_int  ("ui_last/panel_right",  -1);
  dt_conf_set_int  ("ui_last/panel_top",     0);
  dt_conf_set_int  ("ui_last/panel_bottom",  0);

  dt_conf_set_int  ("ui_last/expander_library",     1<<DT_LIBRARY);
  dt_conf_set_int  ("ui_last/expander_navigation", -1);
  dt_conf_set_int  ("ui_last/expander_histogram",  -1);
  dt_conf_set_int  ("ui_last/expander_history",    -1);

  dt_conf_set_int  ("ui_last/initial_rating", DT_LIB_FILTER_STAR_1);

  // import settings
  dt_conf_set_string ("capture/camera/storage/basedirectory", "$(PICTURES_FOLDER)/Darktable");
  dt_conf_set_string ("capture/camera/storage/subpath", "$(YEAR)$(MONTH)$(DAY)_$(JOBCODE)");
  dt_conf_set_string ("capture/camera/storage/namepattern", "$(YEAR)$(MONTH)$(DAY)_$(SEQUENCE).$(FILE_EXTENSION)");
  dt_conf_set_string ("capture/camera/import/jobcode", "noname");

  dt_conf_set_int  ("plugins/collection/film_id",           1);
  dt_conf_set_int  ("plugins/collection/filter_flags",      3);
  dt_conf_set_int  ("plugins/collection/query_flags",       3);
  dt_conf_set_int  ("plugins/collection/rating",            1);
  dt_conf_set_int  ("plugins/lighttable/collect/num_rules", 0);
  dt_conf_set_int  ("plugins/collection/sort",              0);
  dt_conf_set_bool ("plugins/collection/descending",        0);

  // reasonable thumbnail res:
  dt_conf_set_int  ("plugins/lighttable/thumbnail_width", 1300);
  dt_conf_set_int  ("plugins/lighttable/thumbnail_height", 1000);
}

void dt_ctl_settings_init(dt_control_t *s)
{
  // same thread as init
  s->gui_thread = pthread_self();
  // init global defaults.
  dt_pthread_mutex_init(&(s->global_mutex), NULL);
  dt_pthread_mutex_init(&(s->image_mutex), NULL);

  s->global_settings.version = DT_VERSION;

  // TODO: move the mouse_over_id of lighttable to something general in
  // control: gui-thread selected img or so?
  s->global_settings.lib_image_mouse_over_id = -1;

  // TODO: move these to darkroom settings blob:
  s->global_settings.dev_closeup = 0;
  s->global_settings.dev_zoom_x = 0;
  s->global_settings.dev_zoom_y = 0;
  s->global_settings.dev_zoom = DT_ZOOM_FIT;

  memcpy(&(s->global_defaults), &(s->global_settings), sizeof(dt_ctl_settings_t));
}

// There are systems where absolute paths don't start with '/' (like Windows).
// Since the bug which introduced absolute paths to the db was fixed before a
// Windows build was available this shouldn't matter though.
static void dt_control_sanitize_database()
{
  sqlite3_stmt *stmt;
  sqlite3_stmt *innerstmt;
  DT_DEBUG_SQLITE3_PREPARE_V2(dt_database_get(darktable.db),
    "select id, filename from images where filename like '/%'",
    -1, &stmt, NULL);
  DT_DEBUG_SQLITE3_PREPARE_V2(dt_database_get(darktable.db),
    "update images set filename = ?1 where id = ?2", -1, &innerstmt, NULL);
  while (sqlite3_step(stmt) == SQLITE_ROW)
  {
    int id = sqlite3_column_int(stmt, 0);
    const char* path = (const char*)sqlite3_column_text(stmt, 1);
    gchar* filename = g_path_get_basename (path);
    DT_DEBUG_SQLITE3_BIND_TEXT(innerstmt, 1, filename, -1, SQLITE_TRANSIENT);
    DT_DEBUG_SQLITE3_BIND_INT(innerstmt, 2, id);
    sqlite3_step(innerstmt);
    sqlite3_reset(innerstmt);
    sqlite3_clear_bindings(innerstmt);
    g_free(filename);
  }
  sqlite3_finalize(stmt);
  sqlite3_finalize(innerstmt);

  // TODO: Create in attached memory database
  // temporary stuff for some ops, need this for some reason with newer sqlite3:
  DT_DEBUG_SQLITE3_EXEC(dt_database_get(darktable.db),
    "CREATE TABLE memory.color_labels_temp (imgid INTEGER PRIMARY KEY)",
    NULL, NULL, NULL);
  DT_DEBUG_SQLITE3_EXEC(dt_database_get(darktable.db),
    "CREATE TABLE memory.tmp_selection (imgid INTEGER)", NULL, NULL, NULL);
  DT_DEBUG_SQLITE3_EXEC(dt_database_get(darktable.db),
    "CREATE TABLE memory.tagq (tmpid INTEGER PRIMARY KEY, id INTEGER)",
    NULL, NULL, NULL);
  DT_DEBUG_SQLITE3_EXEC(dt_database_get(darktable.db),
    "CREATE TABLE memory.taglist "
    "(tmpid INTEGER PRIMARY KEY, id INTEGER UNIQUE ON CONFLICT REPLACE, "
    "count INTEGER)",
    NULL, NULL, NULL);
}

int dt_control_load_config(dt_control_t *c)
{
  dt_conf_set_int("ui_last/view", DT_MODE_NONE);
  int width  = dt_conf_get_int("ui_last/window_w");
  int height = dt_conf_get_int("ui_last/window_h");
  gint x = dt_conf_get_int("ui_last/window_x");
  gint y = dt_conf_get_int("ui_last/window_y");
  GtkWidget *widget = dt_ui_main_window(darktable.gui->ui);
  gtk_window_move(GTK_WINDOW(widget),x,y);
  gtk_window_resize(GTK_WINDOW(widget), width, height);
  int fullscreen = dt_conf_get_bool("ui_last/fullscreen");
  if(fullscreen) gtk_window_fullscreen  (GTK_WINDOW(widget));
  else
  {
    gtk_window_unfullscreen(GTK_WINDOW(widget));
    int maximized  = dt_conf_get_bool("ui_last/maximized");
    if(maximized) gtk_window_maximize(GTK_WINDOW(widget));
    else          gtk_window_unmaximize(GTK_WINDOW(widget));
  }
  return 0;
}

int dt_control_write_config(dt_control_t *c)
{
  GtkWidget *widget = dt_ui_main_window(darktable.gui->ui);
  gint x, y;
  gtk_window_get_position(GTK_WINDOW(widget), &x, &y);
  dt_conf_set_int ("ui_last/window_x",  x);
  dt_conf_set_int ("ui_last/window_y",  y);
  dt_conf_set_int ("ui_last/window_w",  widget->allocation.width);
  dt_conf_set_int ("ui_last/window_h",  widget->allocation.height);
  dt_conf_set_bool("ui_last/maximized",
    (gdk_window_get_state(widget->window) & GDK_WINDOW_STATE_MAXIMIZED));

  sqlite3_stmt *stmt;
  dt_pthread_mutex_lock(&(darktable.control->global_mutex));
  DT_DEBUG_SQLITE3_PREPARE_V2(dt_database_get(darktable.db),
    "update settings set settings = ?1 where rowid = 1", -1, &stmt, NULL);
  DT_DEBUG_SQLITE3_BIND_BLOB(stmt, 1, &(darktable.control->global_settings),
    sizeof(dt_ctl_settings_t), SQLITE_STATIC);
  sqlite3_step(stmt);
  sqlite3_finalize(stmt);
  dt_pthread_mutex_unlock(&(darktable.control->global_mutex));
  return 0;
}

// Get the display ICC profile of the monitor associated with the widget.
// For X display, uses the ICC profile specifications version 0.2 from
// http://burtonini.com/blog/computers/xicc
// Based on code from Gimp's modules/cdisplay_lcms.c
#ifdef GDK_WINDOWING_QUARTZ
typedef struct
{
  guchar *data;
  gsize   len;
}
ProfileTransfer;

enum
{
  openReadSpool  = 1, /* start read data process         */
  openWriteSpool = 2, /* start write data process        */
  readSpool      = 3, /* read specified number of bytes  */
  writeSpool     = 4, /* write specified number of bytes */
  closeSpool     = 5  /* complete data transfer process  */
};

#ifndef __LP64__
static OSErr dt_ctl_lcms_flatten_profile(SInt32  command,
    SInt32 *size, void *data, void *refCon)
{
  // ProfileTransfer *transfer = static_cast<ProfileTransfer*>(refCon);
  ProfileTransfer *transfer = (ProfileTransfer *)refCon;

  switch (command)
  {
    case openWriteSpool:
      g_return_val_if_fail(transfer->data==NULL && transfer->len==0, -1);
      break;

    case writeSpool:
      transfer->data = (guchar *)
                       g_realloc(transfer->data, transfer->len + *size);
      memcpy(transfer->data + transfer->len, data, *size);
      transfer->len += *size;
      break;

    default:
      break;
  }
  return 0;
}
#endif /* __LP64__ */
#endif /* GDK_WINDOWING_QUARTZ */

void dt_ctl_get_display_profile(GtkWidget *widget,
                                guint8 **buffer, gint *buffer_size)
{
  // thanks to ufraw for this!
  *buffer = NULL;
  *buffer_size = 0;
#if defined GDK_WINDOWING_X11
  GdkScreen *screen = gtk_widget_get_screen(widget);
  if ( screen==NULL )
    screen = gdk_screen_get_default();
  int monitor = gdk_screen_get_monitor_at_window (screen, widget->window);
  char *atom_name;
  if (monitor > 0)
    atom_name = g_strdup_printf("_ICC_PROFILE_%d", monitor);
  else
    atom_name = g_strdup("_ICC_PROFILE");

  GdkAtom type = GDK_NONE;
  gint format = 0;
  gdk_property_get(gdk_screen_get_root_window(screen),
                   gdk_atom_intern(atom_name, FALSE), GDK_NONE,
                   0, 64 * 1024 * 1024, FALSE,
                   &type, &format, buffer_size, buffer);
  g_free(atom_name);

#elif defined GDK_WINDOWING_QUARTZ
  GdkScreen *screen = gtk_widget_get_screen(widget);
  if ( screen==NULL )
    screen = gdk_screen_get_default();
  int monitor = gdk_screen_get_monitor_at_window(screen, widget->window);

  CMProfileRef prof = NULL;
  CMGetProfileByAVID(monitor, &prof);
  if ( prof==NULL )
    return;

  ProfileTransfer transfer = { NULL, 0 };
  //The following code does not work on 64bit OSX. 
  //Disable if we are compiling there.
#ifndef __LP64__
  Boolean foo;
  CMFlattenProfile(prof, 0, dt_ctl_lcms_flatten_profile, &transfer, &foo);
  CMCloseProfile(prof);
#endif
  *buffer = transfer.data;
  *buffer_size = transfer.len;

#elif defined G_OS_WIN32
  (void)widget;
  HDC hdc = GetDC (NULL);
  if ( hdc==NULL )
    return;

  DWORD len = 0;
  GetICMProfile (hdc, &len, NULL);
  gchar *path = g_new (gchar, len);

  if (GetICMProfile (hdc, &len, path))
  {
    gsize size;
    g_file_get_contents(path, (gchar**)buffer, &size, NULL);
    *buffer_size = size;
  }
  g_free (path);
  ReleaseDC (NULL, hdc);
#endif
}

void dt_control_create_database_schema()
{
<<<<<<< HEAD
  DT_DEBUG_SQLITE3_EXEC(dt_database_get(darktable.db), "create table settings (settings blob)", NULL, NULL, NULL);
  DT_DEBUG_SQLITE3_EXEC(dt_database_get(darktable.db), "create table film_rolls (id integer primary key, datetime_accessed char(20), folder varchar(1024))", NULL, NULL, NULL);
  DT_DEBUG_SQLITE3_EXEC(dt_database_get(darktable.db), "create table images (id integer primary key, film_id integer, width int, height int, filename varchar, maker varchar, model varchar, lens varchar, exposure real, aperture real, iso real, focal_length real, focus_distance real, datetime_taken char(20), flags integer, output_width integer, output_height integer, crop real, raw_parameters integer, raw_denoise_threshold real, raw_auto_bright_threshold real, raw_black real, raw_maximum real, caption varchar, description varchar, license varchar, sha1sum char(40), orientation integer, longitude double, latitude double)", NULL, NULL, NULL);
  DT_DEBUG_SQLITE3_EXEC(dt_database_get(darktable.db), "create table selected_images (imgid integer)", NULL, NULL, NULL);
  DT_DEBUG_SQLITE3_EXEC(dt_database_get(darktable.db), "create table history (imgid integer, num integer, module integer, operation varchar(256), op_params blob, enabled integer,blendop_params blob)", NULL, NULL, NULL);
  DT_DEBUG_SQLITE3_EXEC(dt_database_get(darktable.db), "create table tags (id integer primary key, name varchar, icon blob, description varchar, flags integer)", NULL, NULL, NULL);
  DT_DEBUG_SQLITE3_EXEC(dt_database_get(darktable.db), "create table tagxtag (id1 integer, id2 integer, count integer, primary key(id1, id2))", NULL, NULL, NULL);
  DT_DEBUG_SQLITE3_EXEC(dt_database_get(darktable.db), "create table tagged_images (imgid integer, tagid integer, primary key(imgid, tagid))", NULL, NULL, NULL);
  DT_DEBUG_SQLITE3_EXEC(dt_database_get(darktable.db), "create table styles (name varchar,description varchar)", NULL, NULL, NULL);
  DT_DEBUG_SQLITE3_EXEC(dt_database_get(darktable.db), "create table style_items (styleid integer,num integer,module integer,operation varchar(256),op_params blob,enabled integer,blendop_params blob)", NULL, NULL, NULL);
  DT_DEBUG_SQLITE3_EXEC(dt_database_get(darktable.db), "create table color_labels (imgid integer, color integer)", NULL, NULL, NULL);
  DT_DEBUG_SQLITE3_EXEC(dt_database_get(darktable.db), "create table meta_data (id integer,key integer,value varchar)", NULL, NULL, NULL);
=======
  DT_DEBUG_SQLITE3_EXEC(dt_database_get(darktable.db),
    "create table settings (settings blob)", NULL, NULL, NULL);
  DT_DEBUG_SQLITE3_EXEC(dt_database_get(darktable.db),
    "create table film_rolls "
    "(id integer primary key, datetime_accessed char(20), "
    "folder varchar(1024))", NULL, NULL, NULL);
  DT_DEBUG_SQLITE3_EXEC(dt_database_get(darktable.db),
    "create table images (id integer primary key, film_id integer, "
    "width int, height int, filename varchar, maker varchar, model varchar, "
    "lens varchar, exposure real, aperture real, iso real, focal_length real, "
    "focus_distance real, datetime_taken char(20), flags integer, "
    "output_width integer, output_height integer, crop real, "
    "raw_parameters integer, raw_denoise_threshold real, "
    "raw_auto_bright_threshold real, raw_black real, raw_maximum real, "
    "caption varchar, description varchar, license varchar, sha1sum char(40), "
    "orientation integer ,histogram blob, lightmap blob)", NULL, NULL, NULL);
  DT_DEBUG_SQLITE3_EXEC(dt_database_get(darktable.db),
    "create table selected_images (imgid integer)", NULL, NULL, NULL);
  DT_DEBUG_SQLITE3_EXEC(dt_database_get(darktable.db),
    "create table history (imgid integer, num integer, module integer, "
    "operation varchar(256), op_params blob, enabled integer, "
    "blendop_params blob, blendop_version integer)", NULL, NULL, NULL);
  DT_DEBUG_SQLITE3_EXEC(dt_database_get(darktable.db),
    "create table tags (id integer primary key, name varchar, icon blob, "
    "description varchar, flags integer)", NULL, NULL, NULL);
  DT_DEBUG_SQLITE3_EXEC(dt_database_get(darktable.db),
    "create table tagxtag (id1 integer, id2 integer, count integer, "
    "primary key(id1, id2))", NULL, NULL, NULL);
  DT_DEBUG_SQLITE3_EXEC(dt_database_get(darktable.db),
    "create table tagged_images (imgid integer, tagid integer, "
    "primary key(imgid, tagid))", NULL, NULL, NULL);
  DT_DEBUG_SQLITE3_EXEC(dt_database_get(darktable.db),
    "create table styles (name varchar,description varchar)", NULL, NULL, NULL);
  DT_DEBUG_SQLITE3_EXEC(dt_database_get(darktable.db),
    "create table style_items (styleid integer, num integer, module integer, "
    "operation varchar(256), op_params blob, enabled integer, "
    "blendop_params blob, blendop_version integer)", NULL, NULL, NULL);
  DT_DEBUG_SQLITE3_EXEC(dt_database_get(darktable.db),
    "create table color_labels (imgid integer, color integer)",
    NULL, NULL, NULL);
  DT_DEBUG_SQLITE3_EXEC(dt_database_get(darktable.db),
    "create table meta_data (id integer,key integer,value varchar)",
    NULL, NULL, NULL);
>>>>>>> b5dee0ec
}

void dt_control_init(dt_control_t *s)
{
  dt_ctl_settings_init(s);

  memset(s->vimkey, 0, sizeof(s->vimkey));
  s->vimkey_cnt = 0;

  // s->last_expose_time = dt_get_wtime();
  s->key_accelerators_on = 1;
  s->log_pos = s->log_ack = 0;
  s->log_busy = 0;
  s->log_message_timeout_id = 0;
  dt_pthread_mutex_init(&(s->log_mutex), NULL);
  s->progress = 200.0f;

  dt_conf_set_int("ui_last/view", DT_MODE_NONE);

  // if config is old, replace with new defaults.
  if(DT_CONFIG_VERSION > dt_conf_get_int("config_version"))
    dt_ctl_settings_default(s);

  pthread_cond_init(&s->cond, NULL);
  dt_pthread_mutex_init(&s->cond_mutex, NULL);
  dt_pthread_mutex_init(&s->queue_mutex, NULL);
  dt_pthread_mutex_init(&s->run_mutex, NULL);

  // start threads
  s->num_threads = CLAMP(dt_conf_get_int ("worker_threads"), 1, 8);
  s->thread = (pthread_t *)malloc(sizeof(pthread_t)*s->num_threads);
  dt_pthread_mutex_lock(&s->run_mutex);
  s->running = 1;
  dt_pthread_mutex_unlock(&s->run_mutex);
  for(int k=0; k<s->num_threads; k++)
    pthread_create(&s->thread[k], NULL, dt_control_work, s);
  
  /* create queue kicker thread */
  pthread_create(&s->kick_on_workers_thread, NULL, _control_worker_kicker, s);
  
  for(int k=0; k<DT_CTL_WORKER_RESERVED; k++)
  {
    s->new_res[k] = 0;
    pthread_create(&s->thread_res[k], NULL, dt_control_work_res, s);

#if 0
    /* check if thread created is the worker thread, then
        set scheduling information for the thread to nice level. */
    if (k == DT_CTL_WORKER_7)
    {
      int res;
      struct sched_param sched_params;
      sched_params.sched_priority = sched_get_priority_min(SCHED_RR);
      if((res=pthread_setschedparam(s->thread_res[k], SCHED_RR, &sched_params))!=0)
        fprintf(stderr,"Failed to set background thread scheduling to nice level: %d.",res);

    } 
#endif
    
  }
  s->button_down = 0;
  s->button_down_which = 0;

  
  // init database schema:
  int rc;
  sqlite3_stmt *stmt;

  rc = sqlite3_prepare_v2(dt_database_get(darktable.db),
    "select settings from settings", -1, &stmt, NULL);
  if(rc == SQLITE_OK && sqlite3_step(stmt) == SQLITE_ROW)
  {
    dt_pthread_mutex_lock(&(darktable.control->global_mutex));
    darktable.control->global_settings.version = -1;
    const void *set = sqlite3_column_blob(stmt, 0);
    int len = sqlite3_column_bytes(stmt, 0);
    if(sizeof(dt_ctl_settings_t) == len)
      memcpy(&(darktable.control->global_settings), set, len);
    sqlite3_finalize(stmt);

    if(darktable.control->global_settings.version != DT_VERSION)
    {
      fprintf(stderr,
        "[load_config] wrong version %d (should be %d), substituting defaults.\n",
        darktable.control->global_settings.version, DT_VERSION);
      memcpy(&(darktable.control->global_settings),
        &(darktable.control->global_defaults), sizeof(dt_ctl_settings_t));
      dt_pthread_mutex_unlock(&(darktable.control->global_mutex));
      // drop all, restart. TODO: freeze this version or have update facility!
      sqlite3_exec(dt_database_get(darktable.db),
        "drop table settings", NULL, NULL, NULL);
      sqlite3_exec(dt_database_get(darktable.db),
        "drop table film_rolls", NULL, NULL, NULL);
      sqlite3_exec(dt_database_get(darktable.db),
        "drop table images", NULL, NULL, NULL);
      sqlite3_exec(dt_database_get(darktable.db),
        "drop table selected_images", NULL, NULL, NULL);
      sqlite3_exec(dt_database_get(darktable.db),
        "drop table mipmaps", NULL, NULL, NULL);
      sqlite3_exec(dt_database_get(darktable.db),
        "drop table mipmap_timestamps", NULL, NULL, NULL);
      sqlite3_exec(dt_database_get(darktable.db),
        "drop table history", NULL, NULL, NULL);
      sqlite3_exec(dt_database_get(darktable.db),
        "drop table tags", NULL, NULL, NULL);
      sqlite3_exec(dt_database_get(darktable.db),
        "drop table tagxtag", NULL, NULL, NULL);
      sqlite3_exec(dt_database_get(darktable.db),
        "drop table tagged_images", NULL, NULL, NULL);
      sqlite3_exec(dt_database_get(darktable.db),
        "drop table styles", NULL, NULL, NULL);
      sqlite3_exec(dt_database_get(darktable.db),
        "drop table style_items", NULL, NULL, NULL);
      sqlite3_exec(dt_database_get(darktable.db),
        "drop table meta_data", NULL, NULL, NULL);
      goto create_tables;
    }
    else
    {
      // silly check if old table is still present:
      sqlite3_exec(dt_database_get(darktable.db),
        "delete from color_labels where imgid=0", NULL, NULL, NULL);
      sqlite3_exec(dt_database_get(darktable.db),
        "insert into color_labels values (0, 0)", NULL, NULL, NULL);
      sqlite3_exec(dt_database_get(darktable.db),
        "insert into color_labels values (0, 1)", NULL, NULL, NULL);
      DT_DEBUG_SQLITE3_PREPARE_V2(dt_database_get(darktable.db),
        "select max(color) from color_labels where imgid=0", -1, &stmt, NULL);
      int col = 0;
      // still the primary key option set?
      if(sqlite3_step(stmt) == SQLITE_ROW)
        col = MAX(col, sqlite3_column_int(stmt, 0));
      sqlite3_finalize(stmt);
      if(col != 1) sqlite3_exec(dt_database_get(darktable.db),
        "drop table color_labels", NULL, NULL, NULL);

      // insert new tables, if not there (statement will just fail if so):
      sqlite3_exec(dt_database_get(darktable.db),
	  "create table color_labels (imgid integer, color integer)",
	  NULL, NULL, NULL);
      sqlite3_exec(dt_database_get(darktable.db),
	  "drop table mipmaps", NULL, NULL, NULL);
      sqlite3_exec(dt_database_get(darktable.db),
	  "drop table mipmap_timestamps", NULL, NULL, NULL);
      sqlite3_exec(dt_database_get(darktable.db),
	  "create table styles (name varchar, description varchar)",
	  NULL, NULL, NULL);
      sqlite3_exec(dt_database_get(darktable.db),
	  "create table style_items (styleid integer, num integer, "
	  "module integer, operation varchar(256), op_params blob, "
	  "enabled integer)", NULL, NULL, NULL);
      sqlite3_exec(dt_database_get(darktable.db),
	  "create table meta_data (id integer, key integer,value varchar)",
	  NULL, NULL, NULL);

      // add columns where needed. will just fail otherwise:
      sqlite3_exec(dt_database_get(darktable.db),
	  "alter table images add column orientation integer",
	  NULL, NULL, NULL);
      sqlite3_exec(dt_database_get(darktable.db),
	  "update images set orientation = -1 where orientation is NULL",
	  NULL, NULL, NULL);
      sqlite3_exec(dt_database_get(darktable.db),
	  "alter table images add column focus_distance real",
	  NULL, NULL, NULL);
      sqlite3_exec(dt_database_get(darktable.db),
	  "update images set focus_distance = -1 where focus_distance is NULL",
	  NULL, NULL, NULL);
      sqlite3_exec(dt_database_get(darktable.db),
	  "alter table images add column histogram blob",
	  NULL, NULL, NULL);
      sqlite3_exec(dt_database_get(darktable.db),
	  "alter table images add column lightmap blob",
	  NULL, NULL, NULL);

      // add column for blendops
      sqlite3_exec(dt_database_get(darktable.db),
	  "alter table history add column blendop_params blob",
	  NULL, NULL, NULL);
      sqlite3_exec(dt_database_get(darktable.db),
	  "alter table history add column blendop_version integer",
	  NULL, NULL, NULL);
      sqlite3_exec(dt_database_get(darktable.db),
	  "update history set blendop_version = 1 where blendop_version is NULL",
	  NULL, NULL, NULL);
      sqlite3_exec(dt_database_get(darktable.db),
	  "alter table style_items add column blendop_params blob",
	  NULL, NULL, NULL);
      sqlite3_exec(dt_database_get(darktable.db),
	  "alter table style_items add column blendop_version integer",
	  NULL, NULL, NULL);
      sqlite3_exec(dt_database_get(darktable.db),
	  "update style_items set blendop_version = 1 where "
	  "blendop_version is NULL",
	  NULL, NULL, NULL);
      sqlite3_exec(dt_database_get(darktable.db),
	  "alter table presets add column blendop_params blob",
	  NULL, NULL, NULL);
      sqlite3_exec(dt_database_get(darktable.db),
	  "alter table presets add column blendop_version integer",
	  NULL, NULL, NULL);
      sqlite3_exec(dt_database_get(darktable.db),
	  "update presets set blendop_version = 1 where blendop_version is NULL",
	  NULL, NULL, NULL);

      // add column for gps
      sqlite3_exec(dt_database_get(darktable.db), "alter table images add column longitude double", NULL, NULL, NULL);
      sqlite3_exec(dt_database_get(darktable.db), "alter table images add column latitude double", NULL, NULL, NULL);

      dt_pthread_mutex_unlock(&(darktable.control->global_mutex));
    }
  }
  else
  {
    // db not yet there, create it
    sqlite3_finalize(stmt);
create_tables:
    dt_control_create_database_schema();
    DT_DEBUG_SQLITE3_PREPARE_V2(dt_database_get(darktable.db),
      "insert into settings (settings) values (?1)", -1, &stmt, NULL);
    DT_DEBUG_SQLITE3_BIND_BLOB(stmt, 1, &(darktable.control->global_defaults),
      sizeof(dt_ctl_settings_t), SQLITE_STATIC);
    sqlite3_step(stmt);
    sqlite3_finalize(stmt);
  }

  dt_control_sanitize_database();
}

void dt_control_key_accelerators_on(struct dt_control_t *s)
{
  gtk_window_add_accel_group(GTK_WINDOW(dt_ui_main_window(darktable.gui->ui)),
    darktable.control->accelerators);
  if(!s->key_accelerators_on)
    s->key_accelerators_on = 1;
}

void dt_control_key_accelerators_off(struct dt_control_t *s)
{
  gtk_window_remove_accel_group(
      GTK_WINDOW(dt_ui_main_window(darktable.gui->ui)),
      darktable.control->accelerators);
  s->key_accelerators_on = 0;
}


int dt_control_is_key_accelerators_on(struct dt_control_t *s)
{
  return  s->key_accelerators_on;
}

void dt_control_change_cursor(dt_cursor_t curs)
{
  GtkWidget *widget = dt_ui_main_window(darktable.gui->ui);
  GdkCursor* cursor = gdk_cursor_new(curs);
  gdk_window_set_cursor(widget->window, cursor);
  gdk_cursor_destroy(cursor);
}

int dt_control_running()
{
  // FIXME: when shutdown, run_mutex is not inited anymore!
  dt_control_t *s = darktable.control;
  dt_pthread_mutex_lock(&s->run_mutex);
  int running = s->running;
  dt_pthread_mutex_unlock(&s->run_mutex);
  return running;
}

void dt_control_quit()
{
  dt_gui_gtk_quit();
  // thread safe quit, 1st pass:
  dt_pthread_mutex_lock(&darktable.control->cond_mutex);
  dt_pthread_mutex_lock(&darktable.control->run_mutex);
  darktable.control->running = 0;
  dt_pthread_mutex_unlock(&darktable.control->run_mutex);
  dt_pthread_mutex_unlock(&darktable.control->cond_mutex);
  // let gui pick up the running = 0 state and die
  gtk_widget_queue_draw(dt_ui_center(darktable.gui->ui));
}

void dt_control_shutdown(dt_control_t *s)
{
  dt_pthread_mutex_lock(&s->cond_mutex);
  dt_pthread_mutex_lock(&s->run_mutex);
  s->running = 0;
  dt_pthread_mutex_unlock(&s->run_mutex);
  dt_pthread_mutex_unlock(&s->cond_mutex);
  pthread_cond_broadcast(&s->cond);

  /* cancel background job if any */
  dt_control_job_cancel(&s->job_res[DT_CTL_WORKER_7]);
  
  /* first wait for kick_on_workers_thread */
  pthread_join(s->kick_on_workers_thread, NULL);
  
  // gdk_threads_leave();
  int k;
  for(k=0; k<s->num_threads; k++)
    // pthread_kill(s->thread[k], 9);
    pthread_join(s->thread[k], NULL);
  for(k=0; k<DT_CTL_WORKER_RESERVED; k++)
    // pthread_kill(s->thread_res[k], 9);
    pthread_join(s->thread_res[k], NULL);
  
   
  // gdk_threads_enter();
}

void dt_control_cleanup(dt_control_t *s)
{
  // vacuum TODO: optional?
  // DT_DEBUG_SQLITE3_EXEC(dt_database_get(darktable.db), "PRAGMA incremental_vacuum(0)", NULL, NULL, NULL);
  // DT_DEBUG_SQLITE3_EXEC(dt_database_get(darktable.db), "vacuum", NULL, NULL, NULL);
  dt_pthread_mutex_destroy(&s->queue_mutex);
  dt_pthread_mutex_destroy(&s->cond_mutex);
  dt_pthread_mutex_destroy(&s->log_mutex);
  dt_pthread_mutex_destroy(&s->run_mutex);
}

void dt_control_job_init(dt_job_t *j, const char *msg, ...)
{
  memset(j, 0, sizeof(dt_job_t));
#ifdef DT_CONTROL_JOB_DEBUG
  va_list ap;
  va_start(ap, msg);
  vsnprintf(j->description, DT_CONTROL_DESCRIPTION_LEN, msg, ap);
  va_end(ap);
#endif
  j->state = DT_JOB_STATE_INITIALIZED;
  dt_pthread_mutex_init (&j->state_mutex,NULL);
  dt_pthread_mutex_init (&j->wait_mutex,NULL);
}

void dt_control_job_set_state_callback(dt_job_t *j,dt_job_state_change_callback cb,void *user_data)
{
  j->state_changed_cb = cb;
  j->user_data = user_data;
}


void dt_control_job_print(dt_job_t *j)
{
#ifdef DT_CONTROL_JOB_DEBUG
  dt_print(DT_DEBUG_CONTROL, "%s", j->description);
#endif
}

void _control_job_set_state(dt_job_t *j,int state)
{
  dt_pthread_mutex_lock (&j->state_mutex);
  j->state = state;
  /* pass state change to callback */
  if (j->state_changed_cb)
    j->state_changed_cb (j,state);
  dt_pthread_mutex_unlock (&j->state_mutex);

}

int dt_control_job_get_state(dt_job_t *j)
{
  dt_pthread_mutex_lock (&j->state_mutex);
  int state = j->state;
  dt_pthread_mutex_unlock (&j->state_mutex);
  return state;
}

void dt_control_job_cancel(dt_job_t *j)
{
  _control_job_set_state (j,DT_JOB_STATE_CANCELLED);
}

void dt_control_job_wait(dt_job_t *j)
{
  int state = dt_control_job_get_state (j);

  /* if job execution not is finished let's wait for signal */
  if (state==DT_JOB_STATE_RUNNING || state==DT_JOB_STATE_CANCELLED)
  {
    dt_pthread_mutex_lock (&j->wait_mutex);
    dt_pthread_mutex_unlock (&j->wait_mutex);
  }

}

int32_t dt_control_run_job_res(dt_control_t *s, int32_t res)
{
  assert(res < DT_CTL_WORKER_RESERVED && res >= 0);
  dt_job_t *j = NULL;
  dt_pthread_mutex_lock(&s->queue_mutex);
  if(s->new_res[res]) j = s->job_res + res;
  s->new_res[res] = 0;
  dt_pthread_mutex_unlock(&s->queue_mutex);
  if(!j) return -1;

  /* change state to running */
  dt_pthread_mutex_lock (&j->wait_mutex);
  if (dt_control_job_get_state (j) == DT_JOB_STATE_QUEUED)
  {
    dt_print(DT_DEBUG_CONTROL, "[run_job+] %02d %f ", res, dt_get_wtime());
    dt_control_job_print(j);
    dt_print(DT_DEBUG_CONTROL, "\n");

    _control_job_set_state (j,DT_JOB_STATE_RUNNING);

    /* execute job */
    j->result = j->execute (j);

    _control_job_set_state (j,DT_JOB_STATE_FINISHED);
    dt_print(DT_DEBUG_CONTROL, "[run_job-] %02d %f ", res, dt_get_wtime());
    dt_control_job_print(j);
    dt_print(DT_DEBUG_CONTROL, "\n");

  }
  dt_pthread_mutex_unlock (&j->wait_mutex);
  return 0;
}


int32_t dt_control_run_job(dt_control_t *s)
{
  dt_job_t *j=NULL,*bj=NULL;
  dt_pthread_mutex_lock(&s->queue_mutex);
  
  /* check if queue is empty */
  if(g_list_length(s->queue) == 0)
  {
    dt_pthread_mutex_unlock(&s->queue_mutex);
    return -1;
  }
    
  /* go thru the queue and find one normal job and a background job
      that is up for execution.*/
  time_t ts_now = time(NULL);
  GList *jobitem=g_list_first(s->queue);
  if(jobitem)
    do
    {
      dt_job_t *tj = jobitem->data;
      
      /* check if it's a scheduled job and is waiting to be executed */
      if(!bj && (tj->ts_execute > tj->ts_added) && tj->ts_execute <= ts_now)
        bj = tj;
      else if ((tj->ts_execute < tj->ts_added) && !j) 
        j = tj;
      
      /* if we got a normal job, and a background job, we are finished */
      if(bj && j) break;
      
    } while ((jobitem = g_list_next(jobitem)));

  /* remove the found jobs from queue */
  if (bj)
     s->queue = g_list_remove(s->queue, bj);
  
  if (j)
     s->queue = g_list_remove(s->queue, j);
  
  /* unlock the queue */
  dt_pthread_mutex_unlock(&s->queue_mutex);

  /* push background job on reserved backgruond worker */
 if(bj)
 {
    dt_control_add_job_res(s,bj,DT_CTL_WORKER_7);
    g_free (bj);
 }
  /* dont continue if we dont have have a job to execute */
  if(!j)
    return -1;
  
  /* change state to running */
  dt_pthread_mutex_lock (&j->wait_mutex);
  if (dt_control_job_get_state (j) == DT_JOB_STATE_QUEUED)
  {
    dt_print(DT_DEBUG_CONTROL, "[run_job+] %02d %f ",
      DT_CTL_WORKER_RESERVED+dt_control_get_threadid(), dt_get_wtime());
    dt_control_job_print(j);
    dt_print(DT_DEBUG_CONTROL, "\n");

    _control_job_set_state (j,DT_JOB_STATE_RUNNING);

    /* execute job */
    j->result = j->execute (j);

    _control_job_set_state (j,DT_JOB_STATE_FINISHED);

    dt_print(DT_DEBUG_CONTROL, "[run_job-] %02d %f ",
      DT_CTL_WORKER_RESERVED+dt_control_get_threadid(), dt_get_wtime());
    dt_control_job_print(j);
    dt_print(DT_DEBUG_CONTROL, "\n");
    
    /* free job */
    dt_pthread_mutex_unlock (&j->wait_mutex);
    g_free(j);
    j = NULL;
  }
  if(j) dt_pthread_mutex_unlock (&j->wait_mutex);

  return 0;
}

int32_t dt_control_add_job_res(dt_control_t *s, dt_job_t *job, int32_t res)
{
  // TODO: pthread cancel and restart in tough cases?
  dt_pthread_mutex_lock(&s->queue_mutex);
  dt_print(DT_DEBUG_CONTROL, "[add_job_res] %d ", res);
  dt_control_job_print(job);
  dt_print(DT_DEBUG_CONTROL, "\n");
  _control_job_set_state (job,DT_JOB_STATE_QUEUED);
  s->job_res[res] = *job;
  s->new_res[res] = 1;
  dt_pthread_mutex_unlock(&s->queue_mutex);
  dt_pthread_mutex_lock(&s->cond_mutex);
  pthread_cond_broadcast(&s->cond);
  dt_pthread_mutex_unlock(&s->cond_mutex);
  return 0;
}

/* Background jobs will be timestamped and added to queue
    the queue will then check ts and detect if its background job
    and place it on the job_res if its available... 
*/
int32_t dt_control_add_background_job(dt_control_t *s, dt_job_t *job, time_t delay)
{
  /* setup timestamps */
  job->ts_added = time(NULL);
  job->ts_execute = job->ts_added+delay;
  
  /* pass the job further to scheduled jobs worker */
  return dt_control_add_job(s,job);
}

int32_t dt_control_add_job(dt_control_t *s, dt_job_t *job)
{
  /* set ts_added if unset */
  if (job->ts_added == 0)
     job->ts_added = time(NULL);
  
  dt_pthread_mutex_lock(&s->queue_mutex);
  
  /* check if equivalent job exist in queue, and discard job
      if duplicate found .*/
  GList *jobitem = g_list_first(s->queue);
  if(jobitem)
    do {
      if(!memcmp(job, jobitem->data, sizeof(dt_job_t)))
      {
        dt_print(DT_DEBUG_CONTROL, "[add_job] found job already in queue\n");
        _control_job_set_state (job,DT_JOB_STATE_DISCARDED);
        dt_pthread_mutex_unlock(&s->queue_mutex);
        return -1;
      }
    } while((jobitem=g_list_next(jobitem)));
    
  dt_print(DT_DEBUG_CONTROL, "[add_job] %d ", g_list_length(s->queue));
  dt_control_job_print(job);
  dt_print(DT_DEBUG_CONTROL, "\n");
  
  /* add job to queue if not full, otherwise discard the job */
  if( g_list_length(s->queue) < DT_CONTROL_MAX_JOBS)
  {
    /* allocate storage for the job, and set job state */
    dt_job_t *thejob = g_malloc(sizeof(dt_job_t));
    memcpy(thejob,job,sizeof(dt_job_t));
    _control_job_set_state (thejob,DT_JOB_STATE_QUEUED);
    s->queue = g_list_append(s->queue, thejob);
    dt_pthread_mutex_unlock(&s->queue_mutex);
  }
  else
  {
    dt_print(DT_DEBUG_CONTROL, "[add_job] too many jobs in queue!\n");
    _control_job_set_state (job,DT_JOB_STATE_DISCARDED);
    dt_pthread_mutex_unlock(&s->queue_mutex);
    return -1;
  }

  // notify workers
  dt_pthread_mutex_lock(&s->cond_mutex);
  pthread_cond_broadcast(&s->cond);
  dt_pthread_mutex_unlock(&s->cond_mutex);
  return 0;
}

int32_t dt_control_revive_job(dt_control_t *s, dt_job_t *job)
{
  int32_t found_j = -1;
  dt_pthread_mutex_lock(&s->queue_mutex);
  dt_print(DT_DEBUG_CONTROL, "[revive_job] ");
  dt_control_job_print(job);
  dt_print(DT_DEBUG_CONTROL, "\n");
  
  /* find equivalent job and move it to top of the stack */
  GList *jobitem = g_list_first(s->queue);
  if (jobitem)
    do {
      if(!memcmp(job, jobitem->data, sizeof(dt_job_t)))
      {
        s->queue = g_list_remove_link(s->queue, jobitem);
        s->queue = g_list_insert(s->queue, jobitem->data, 0);
        g_free(jobitem);
        found_j = 1;
        break;
      }
    } while((jobitem=g_list_next(jobitem)));

  /* unlock the queue */
  dt_pthread_mutex_unlock(&s->queue_mutex);
  
  /* notify workers */
  dt_pthread_mutex_lock(&s->cond_mutex);
  pthread_cond_broadcast(&s->cond);
  dt_pthread_mutex_unlock(&s->cond_mutex);
  return found_j;
}

int32_t dt_control_get_threadid()
{
  for(int k=0;k<darktable.control->num_threads;k++)
    if(pthread_equal(darktable.control->thread[k], pthread_self())) return k;
  return darktable.control->num_threads;
}

int32_t dt_control_get_threadid_res()
{
  for(int k=0;k<DT_CTL_WORKER_RESERVED;k++)
    if(pthread_equal(darktable.control->thread_res[k], pthread_self())) return k;
  return DT_CTL_WORKER_RESERVED;  
}

void *dt_control_work_res(void *ptr)
{
#ifdef _OPENMP // need to do this in every thread
  omp_set_num_threads(darktable.num_openmp_threads);
#endif
  dt_control_t *s = (dt_control_t *)ptr;
  int32_t threadid = dt_control_get_threadid_res();
  while(dt_control_running())
  {
    // dt_print(DT_DEBUG_CONTROL, "[control_work] %d\n", threadid);
    if(dt_control_run_job_res(s, threadid) < 0)
    {
      // wait for a new job.
      int old;
      pthread_setcancelstate(PTHREAD_CANCEL_DISABLE, &old);
      dt_pthread_mutex_lock(&s->cond_mutex);
      dt_pthread_cond_wait(&s->cond, &s->cond_mutex);
      dt_pthread_mutex_unlock(&s->cond_mutex);
      pthread_setcancelstate(old, NULL);
    }
  }
  return NULL;
}

void * _control_worker_kicker(void *ptr) {
  dt_control_t *s = (dt_control_t *)ptr;
  while(dt_control_running())
  {
      sleep(2);
      dt_pthread_mutex_lock(&s->cond_mutex);
      pthread_cond_broadcast(&s->cond);
      dt_pthread_mutex_unlock(&s->cond_mutex);
  }
  return NULL;
}

void *dt_control_work(void *ptr)
{
#ifdef _OPENMP // need to do this in every thread
  omp_set_num_threads(darktable.num_openmp_threads);
#endif
  dt_control_t *s = (dt_control_t *)ptr;
  // int32_t threadid = dt_control_get_threadid();
  while(dt_control_running())
  {
    // dt_print(DT_DEBUG_CONTROL, "[control_work] %d\n", threadid);
    if(dt_control_run_job(s) < 0)
    {
      // wait for a new job.
      dt_pthread_mutex_lock(&s->cond_mutex);
      dt_pthread_cond_wait(&s->cond, &s->cond_mutex);
      dt_pthread_mutex_unlock(&s->cond_mutex);
    }
  }
  return NULL;
}


// ================================================================================
//  gui functions:
// ================================================================================

gboolean dt_control_configure(GtkWidget *da, GdkEventConfigure *event, gpointer user_data)
{
  darktable.control->tabborder = 8;
  int tb = darktable.control->tabborder;
  // re-configure all components:
  dt_view_manager_configure(darktable.view_manager, event->width - 2*tb, event->height - 2*tb);
  return TRUE;
}

void *dt_control_expose(void *voidptr)
{
  int width, height, pointerx, pointery;
  if(!darktable.gui->pixmap) return NULL;
  gdk_drawable_get_size(darktable.gui->pixmap, &width, &height);
  GtkWidget *widget = dt_ui_center(darktable.gui->ui);
  gtk_widget_get_pointer(widget, &pointerx, &pointery);

  //create a gtk-independant surface to draw on
  cairo_surface_t *cst = cairo_image_surface_create(CAIRO_FORMAT_ARGB32, width, height);
  cairo_t *cr = cairo_create(cst);

  // TODO: control_expose: only redraw the part not overlapped by temporary control panel show!
  //
  float tb = 8;//fmaxf(10, width/100.0);
  darktable.control->tabborder = tb;
  darktable.control->width = width;
  darktable.control->height = height;

  GtkStyle *style = gtk_widget_get_style(widget);
  cairo_set_source_rgb (cr,
                        style->bg[GTK_STATE_NORMAL].red/65535.0,
                        style->bg[GTK_STATE_NORMAL].green/65535.0,
                        style->bg[GTK_STATE_NORMAL].blue/65535.0
                       );

  cairo_set_line_width(cr, tb);
  cairo_rectangle(cr, tb/2., tb/2., width-tb, height-tb);
  cairo_stroke(cr);
  cairo_set_line_width(cr, 1.5);
  cairo_set_source_rgb (cr, .1, .1, .1);
  cairo_rectangle(cr, tb, tb, width-2*tb, height-2*tb);
  cairo_stroke(cr);

  cairo_save(cr);
  cairo_translate(cr, tb, tb);
  cairo_rectangle(cr, 0, 0, width - 2*tb, height - 2*tb);
  cairo_clip(cr);
  cairo_new_path(cr);
  // draw view
  dt_view_manager_expose(darktable.view_manager, cr, width-2*tb, height-2*tb,
    pointerx-tb, pointery-tb);
  cairo_restore(cr);

  // draw status bar, if any
  if(darktable.control->progress < 100.0)
  {
    tb = fmaxf(20, width/40.0);
    char num[10];
    cairo_rectangle(cr, width*0.4, height*0.85,
      width*0.2*darktable.control->progress/100.0f, tb);
    cairo_fill(cr);
    cairo_set_source_rgb(cr, 0., 0., 0.);
    cairo_rectangle(cr, width*0.4, height*0.85, width*0.2, tb);
    cairo_stroke(cr);
    cairo_set_source_rgb(cr, 0.9, 0.9, 0.9);
    cairo_select_font_face (cr, "sans-serif", CAIRO_FONT_SLANT_NORMAL,
      CAIRO_FONT_WEIGHT_BOLD);
    cairo_set_font_size (cr, tb/3);
    cairo_move_to (cr, width/2.0-10, height*0.85+2.*tb/3.);
    snprintf(num, 10, "%d%%", (int)darktable.control->progress);
    cairo_show_text (cr, num);
  }
  // draw log message, if any
  dt_pthread_mutex_lock(&darktable.control->log_mutex);
  if(darktable.control->log_ack != darktable.control->log_pos)
  {
    cairo_select_font_face (cr, "sans-serif", CAIRO_FONT_SLANT_NORMAL,
      CAIRO_FONT_WEIGHT_BOLD);
    const float fontsize = 14;
    cairo_set_font_size (cr, fontsize);
    cairo_text_extents_t ext;
    cairo_text_extents (cr,
      darktable.control->log_message[darktable.control->log_ack], &ext);
    const float pad = 20.0f, xc = width/2.0;
    const float yc = height*0.85+10, wd = pad + ext.width*.5f;
    float rad = 14;
    cairo_set_line_width(cr, 1.);
    cairo_move_to( cr, xc-wd,yc+rad);
    for(int k=0; k<5; k++)
    {
      cairo_arc (cr, xc-wd, yc, rad, M_PI/2.0, 3.0/2.0*M_PI);
      cairo_line_to (cr, xc+wd, yc-rad);
      cairo_arc (cr, xc+wd, yc, rad, 3.0*M_PI/2.0, M_PI/2.0);
      cairo_line_to (cr, xc-wd, yc+rad);
      if(k == 0)
      {
        cairo_set_source_rgb(cr, 0.3, 0.3, 0.3);
        cairo_fill_preserve (cr);
      }
      cairo_set_source_rgba(cr, 0., 0., 0., 1.0/(1+k));
      cairo_stroke (cr);
      rad += .5f;
    }
    cairo_set_source_rgb(cr, 0.7, 0.7, 0.7);
    cairo_move_to (cr, xc-wd+.5f*pad, yc + 1./3.*fontsize);
    cairo_show_text (cr,
      darktable.control->log_message[darktable.control->log_ack]);
  }
  // draw busy indicator
  if(darktable.control->log_busy > 0)
  {
    cairo_select_font_face (cr, "sans-serif", CAIRO_FONT_SLANT_NORMAL,
      CAIRO_FONT_WEIGHT_BOLD);
    const float fontsize = 14;
    cairo_set_font_size (cr, fontsize);
    cairo_text_extents_t ext;
    cairo_text_extents (cr, _("working.."), &ext);
    const float xc = width/2.0, yc = height*0.85-30, wd = ext.width*.5f;
    cairo_move_to (cr, xc-wd, yc + 1./3.*fontsize);
    cairo_text_path (cr, _("working.."));
    cairo_set_source_rgb(cr, 0.7, 0.7, 0.7);
    cairo_fill_preserve(cr);
    cairo_set_line_width(cr, 0.7);
    cairo_set_source_rgb(cr, 0.3, 0.3, 0.3);
    cairo_stroke(cr);
  }
  dt_pthread_mutex_unlock(&darktable.control->log_mutex);

  cairo_destroy(cr);

  cairo_t *cr_pixmap = gdk_cairo_create(darktable.gui->pixmap);
  cairo_set_source_surface (cr_pixmap, cst, 0, 0);
  cairo_paint(cr_pixmap);
  cairo_destroy(cr_pixmap);

  cairo_surface_destroy(cst);
  return NULL;
}

gboolean dt_control_expose_endmarker(GtkWidget *widget, GdkEventExpose *event, gpointer user_data)
{
  const int width = widget->allocation.width;
  const int height = widget->allocation.height;
  cairo_surface_t *cst = cairo_image_surface_create(CAIRO_FORMAT_ARGB32, width, height);
  cairo_t *cr = cairo_create(cst);
  dt_draw_endmarker(cr, width, height, (long int)user_data);
  cairo_destroy(cr);
  cairo_t *cr_pixmap = gdk_cairo_create(gtk_widget_get_window(widget));
  cairo_set_source_surface (cr_pixmap, cst, 0, 0);
  cairo_paint(cr_pixmap);
  cairo_destroy(cr_pixmap);
  cairo_surface_destroy(cst);
  return TRUE;
}

void dt_control_mouse_leave()
{
  dt_view_manager_mouse_leave(darktable.view_manager);
}

void dt_control_mouse_enter()
{
  dt_view_manager_mouse_enter(darktable.view_manager);
}

void dt_control_mouse_moved(double x, double y, int which)
{
  float tb = darktable.control->tabborder;
  float wd = darktable.control->width;
  float ht = darktable.control->height;

  if(x > tb && x < wd-tb && y > tb && y < ht-tb)
    dt_view_manager_mouse_moved(darktable.view_manager, x-tb, y-tb, which);
}

void dt_control_button_released(double x, double y, int which, uint32_t state)
{
  darktable.control->button_down = 0;
  darktable.control->button_down_which = 0;
  float tb = darktable.control->tabborder;
  // float wd = darktable.control->width;
  // float ht = darktable.control->height;

  // always do this, to avoid missing some events.
  // if(x > tb && x < wd-tb && y > tb && y < ht-tb)
  dt_view_manager_button_released(darktable.view_manager, x-tb, y-tb, which, state);
}

void dt_ctl_switch_mode_to(dt_ctl_gui_mode_t mode)
{
  dt_ctl_gui_mode_t oldmode = dt_conf_get_int("ui_last/view");
  if(oldmode == mode) return;

  darktable.control->button_down = 0;
  darktable.control->button_down_which = 0;
  darktable.gui->center_tooltip = 0;
  GtkWidget *widget = dt_ui_center(darktable.gui->ui);
  g_object_set(G_OBJECT(widget), "tooltip-text", "", (char *)NULL);

  char buf[512];
  snprintf(buf, sizeof(buf) - 1, _("switch to %s mode"),
    dt_view_manager_name(darktable.view_manager));

  gboolean i_own_lock = dt_control_gdk_lock(); 

  int error = dt_view_manager_switch(darktable.view_manager, mode);

  if(i_own_lock) dt_control_gdk_unlock();

  if(error) return;

  dt_conf_set_int ("ui_last/view", mode);
}

void dt_ctl_switch_mode()
{
  dt_ctl_gui_mode_t mode = dt_conf_get_int("ui_last/view");
  if(mode == DT_LIBRARY) mode = DT_DEVELOP;
  else mode = DT_LIBRARY;
  dt_ctl_switch_mode_to(mode);
}

static gboolean _dt_ctl_log_message_timeout_callback (gpointer data)
{
  dt_pthread_mutex_lock(&darktable.control->log_mutex);
  if(darktable.control->log_ack != darktable.control->log_pos)
    darktable.control->log_ack = (darktable.control->log_ack+1)%DT_CTL_LOG_SIZE;
  darktable.control->log_message_timeout_id=0;
  dt_pthread_mutex_unlock(&darktable.control->log_mutex);
  dt_control_queue_redraw_center();
  return FALSE;
}


void dt_control_button_pressed(double x, double y, int which, int type, uint32_t state)
{
  float tb = darktable.control->tabborder;
  darktable.control->button_down = 1;
  darktable.control->button_down_which = which;
  darktable.control->button_type = type;
  darktable.control->button_x = x - tb;
  darktable.control->button_y = y - tb;
  float wd = darktable.control->width;
  float ht = darktable.control->height;

  // ack log message:
  dt_pthread_mutex_lock(&darktable.control->log_mutex);
  const float /*xc = wd/4.0-20,*/ yc = ht*0.85+10;
  if(darktable.control->log_ack != darktable.control->log_pos)
    if(which == 1 /*&& x > xc - 10 && x < xc + 10*/ && y > yc - 10 && y < yc + 10)
    {
      if(darktable.control->log_message_timeout_id)
        g_source_remove(darktable.control->log_message_timeout_id);
      darktable.control->log_ack = (darktable.control->log_ack+1)%DT_CTL_LOG_SIZE;
      dt_pthread_mutex_unlock(&darktable.control->log_mutex);
      return;
    }
  dt_pthread_mutex_unlock(&darktable.control->log_mutex);

  if(x > tb && x < wd-tb && y > tb && y < ht-tb)
  {
    if(!dt_view_manager_button_pressed(darktable.view_manager, x-tb, y-tb, which, type, state))
      if(type == GDK_2BUTTON_PRESS && which == 1) dt_ctl_switch_mode();
  }
}

void dt_control_log(const char* msg, ...)
{
  dt_pthread_mutex_lock(&darktable.control->log_mutex);
  va_list ap;
  va_start(ap, msg);
  vsnprintf(darktable.control->log_message[darktable.control->log_pos],
    DT_CTL_LOG_MSG_SIZE, msg, ap);
  va_end(ap);
  if(darktable.control->log_message_timeout_id)
    g_source_remove(darktable.control->log_message_timeout_id);
  darktable.control->log_ack = darktable.control->log_pos;
  darktable.control->log_pos = (darktable.control->log_pos+1)%DT_CTL_LOG_SIZE;
  darktable.control->log_message_timeout_id =
    g_timeout_add(DT_CTL_LOG_TIMEOUT,_dt_ctl_log_message_timeout_callback, NULL);
  dt_pthread_mutex_unlock(&darktable.control->log_mutex);
  dt_control_queue_redraw_center();
}

static void dt_control_log_ack_all()
{
  dt_pthread_mutex_lock(&darktable.control->log_mutex);
  darktable.control->log_pos = darktable.control->log_ack;
  dt_pthread_mutex_unlock(&darktable.control->log_mutex);
  dt_control_queue_redraw_center();
}

void dt_control_log_busy_enter()
{
  dt_pthread_mutex_lock(&darktable.control->log_mutex);
  darktable.control->log_busy++;
  dt_pthread_mutex_unlock(&darktable.control->log_mutex);
}

void dt_control_log_busy_leave()
{
  dt_pthread_mutex_lock(&darktable.control->log_mutex);
  darktable.control->log_busy--;
  dt_pthread_mutex_unlock(&darktable.control->log_mutex);
  /* lets redraw */
  dt_control_queue_redraw_center();
}

static GList *_control_gdk_lock_threads = NULL;
static GStaticMutex _control_gdk_lock_threads_mutex = G_STATIC_MUTEX_INIT;
gboolean dt_control_gdk_lock()
{
  /* if current thread equals gui thread do nothing */
  if(pthread_equal(darktable.control->gui_thread,pthread_self()) != 0)
    return FALSE;

  /* if we dont have any managed locks just lock and return */
  g_static_mutex_lock(&_control_gdk_lock_threads_mutex);
  if(!_control_gdk_lock_threads)
     goto lock_and_return;
 
  /* lets check if current thread has a managed lock */
  if(g_list_find(_control_gdk_lock_threads, (gpointer)pthread_self()))
  {
    /* current thread has a lock just do nothing */
    g_static_mutex_unlock(&_control_gdk_lock_threads_mutex);
    return FALSE;
  }

lock_and_return:
  /* lets add current thread to managed locks */
  _control_gdk_lock_threads = g_list_append(_control_gdk_lock_threads,
    (gpointer)pthread_self());
  g_static_mutex_unlock(&_control_gdk_lock_threads_mutex);

  /* enter gdk critical section */
  gdk_threads_enter();

  return TRUE;
}

void dt_control_gdk_unlock()
{
  /* check if current thread has a lock and remove if exists */
  GList *item=NULL;
  g_static_mutex_lock(&_control_gdk_lock_threads_mutex);
  if((item=g_list_find(_control_gdk_lock_threads, (gpointer)pthread_self()))) 
  {
    /* remove lock */
    _control_gdk_lock_threads = g_list_remove(_control_gdk_lock_threads,
      (gpointer)pthread_self());  
    
    /* leave critical section */
    gdk_threads_leave();
  }
  g_static_mutex_unlock(&_control_gdk_lock_threads_mutex);
}

/* redraw mutex to synchronize redraws */
G_LOCK_DEFINE(counter);
GStaticMutex _control_redraw_mutex = G_STATIC_MUTEX_INIT;

void _control_queue_redraw_wrapper(dt_signal_t signal)
{
  static uint32_t counter = 0;

  /* dont continue if control is not running */
  if (!dt_control_running())
    return;

  /* if we cant carry out an redraw, lets increment counter and bail out */
  if (!g_static_mutex_trylock(&_control_redraw_mutex))
  {
    G_LOCK(counter);
    counter++;
    G_UNLOCK(counter);
    return;
  }

  /* lock the gdk thread and carry out the redraw function */
  gboolean i_own_lock = dt_control_gdk_lock();
  dt_control_signal_raise(darktable.signals, signal);

  /* lets check if we got missing redraws from other threads */
  G_LOCK(counter);
  if (counter)
  {
    /* carry out an redraw due to missed redraws */
    counter = 0;
    G_UNLOCK(counter);
    dt_control_signal_raise(darktable.signals, DT_SIGNAL_CONTROL_REDRAW_ALL);
  }
  else
    G_UNLOCK(counter);

  /* unlock our locks */
  if (i_own_lock) 
    dt_control_gdk_unlock();
      
  g_static_mutex_unlock(&_control_redraw_mutex);

}

void dt_control_queue_redraw()
{
  _control_queue_redraw_wrapper(DT_SIGNAL_CONTROL_REDRAW_ALL);
}

void dt_control_queue_redraw_center() 
{  
  _control_queue_redraw_wrapper(DT_SIGNAL_CONTROL_REDRAW_CENTER);
}

void dt_control_queue_redraw_widget(GtkWidget *widget)
{
  if(dt_control_running())
  {
    gboolean i_own_lock = dt_control_gdk_lock();

    gtk_widget_queue_draw(widget);

    if (i_own_lock) dt_control_gdk_unlock();
  }
}


int dt_control_key_pressed_override(guint key, guint state)
{
  dt_control_accels_t* accels = &darktable.control->accels;

  // TODO: if darkroom mode
  // did a : vim-style command start?
  static GList *autocomplete = NULL;
  static char   vimkey_input[256];
  if(darktable.control->vimkey_cnt)
  {
    if(key == GDK_Return)
    {
      if(!strcmp(darktable.control->vimkey, ":q"))
      {
        dt_control_quit();
      }
      else
      {
        dt_bauhaus_vimkey_exec(darktable.control->vimkey);
      }
      darktable.control->vimkey[0] = 0;
      darktable.control->vimkey_cnt = 0;
      dt_control_log_ack_all();
      g_list_free(autocomplete);
      autocomplete = NULL;
    }
    else if(key == GDK_Escape)
    {
      darktable.control->vimkey[0] = 0;
      darktable.control->vimkey_cnt = 0;
      dt_control_log_ack_all();
      g_list_free(autocomplete);
      autocomplete = NULL;
    }
    else if(key == GDK_BackSpace)
    {
      darktable.control->vimkey_cnt = MAX(0, darktable.control->vimkey_cnt-1);
      darktable.control->vimkey[darktable.control->vimkey_cnt] = 0;
      if(darktable.control->vimkey_cnt == 0)
        dt_control_log_ack_all();
      else
        dt_control_log(darktable.control->vimkey);
      g_list_free(autocomplete);
      autocomplete = NULL;
    }
    else if(key == GDK_Tab)
    {
      // TODO: also support :preset and :get?
      // auto complete:
      if(darktable.control->vimkey_cnt < 5)
      {
        sprintf(darktable.control->vimkey, ":set ");
        darktable.control->vimkey_cnt = 5;
      }
      else if(!autocomplete)
      {
        // TODO: handle '.'-separated things separately
        // this is a static list, and tab cycles through the list
        strncpy(vimkey_input, darktable.control->vimkey + 5, 256);
        autocomplete = dt_bauhaus_vimkey_complete(darktable.control->vimkey + 5);
        autocomplete = g_list_append(autocomplete, vimkey_input); // remember input to cycle back
      }
      if(autocomplete)
      {
        // pop first.
        // the paths themselves are owned by bauhaus,
        // no free required.
        snprintf(darktable.control->vimkey, 256, ":set %s", (char *)autocomplete->data);
        autocomplete = g_list_remove(autocomplete, autocomplete->data);
        darktable.control->vimkey_cnt = strlen(darktable.control->vimkey);
      }
      dt_control_log(darktable.control->vimkey);
    }
    else if(key >= ' ' && key <= '~') // printable ascii character
    {
      darktable.control->vimkey[darktable.control->vimkey_cnt] = key;
      darktable.control->vimkey_cnt = MIN(255, darktable.control->vimkey_cnt+1);
      darktable.control->vimkey[darktable.control->vimkey_cnt] = 0;
      dt_control_log(darktable.control->vimkey);
      g_list_free(autocomplete);
      autocomplete = NULL;
    }
    else if(key == GDK_Up)
    {
      // TODO: step history up and copy to vimkey
    }
    else if(key == GDK_Down)
    {
      // TODO: step history down and copy to vimkey
    }
    return 1;
  }
  else if(key == ':')
  {
    darktable.control->vimkey[0] = ':';
    darktable.control->vimkey[1] = 0;
    darktable.control->vimkey_cnt = 1;
    dt_control_log(darktable.control->vimkey);
    return 1;
  }

  /* check if key accelerators are enabled*/
  if (darktable.control->key_accelerators_on != 1) return 0;

  if(key == accels->global_sideborders.accel_key &&
     state == accels->global_sideborders.accel_mods)
  {
    /* toggle panel viewstate */
    dt_ui_toggle_panels_visibility(darktable.gui->ui);
    
    /* trigger invalidation of centerview to reprocess pipe */
    dt_dev_invalidate(darktable.develop);
    gtk_widget_queue_draw(dt_ui_center(darktable.gui->ui));
    return 1;
  }
  else if(key == accels->global_header.accel_key &&
	        state == accels->global_header.accel_mods)
  {
    char key[512];
    const dt_view_t *cv = dt_view_manager_get_current_view(darktable.view_manager);

    /* do nothing if in collaps panel state 
       TODO: reconsider adding this check to ui api */
    g_snprintf(key, 512, "%s/ui/panel_collaps_state",cv->module_name);
    if (dt_conf_get_int(key))
      return 0;

    /* toggle the header visibility state */
    g_snprintf(key, 512, "%s/ui/show_header", cv->module_name);
    gboolean header = !dt_conf_get_bool(key);
    dt_conf_set_bool(key, header);
    
    /* show/hide the actual header panel */
    dt_ui_panel_show(darktable.gui->ui, DT_UI_PANEL_TOP, header); 
    gtk_widget_queue_draw(dt_ui_center(darktable.gui->ui));
    return 1;
  }
  return 0;
}

int dt_control_key_pressed(guint key, guint state)
{
  int handled = dt_view_manager_key_pressed(
      darktable.view_manager,
      key,
      state);
  if(handled)
    gtk_widget_queue_draw(dt_ui_center(darktable.gui->ui));
  return handled;
}

int dt_control_key_released(guint key, guint state)
{
  // this line is here to find the right key code on different platforms (mac).
  // printf("key code pressed: %d\n", which);

  int handled = 0;
  switch (key)
  {
    default:
      // propagate to view modules.
      handled = dt_view_manager_key_released(darktable.view_manager, key, state);
      break;
  }

  if(handled) gtk_widget_queue_draw(dt_ui_center(darktable.gui->ui));
  return handled;
}

void dt_control_hinter_message(const struct dt_control_t *s, const char *message)
{
  if (s->proxy.hinter.module)
    return s->proxy.hinter.set_message(s->proxy.hinter.module, message);
}

const guint *dt_control_backgroundjobs_create(const struct dt_control_t *s, guint type,const gchar *message)
{
  if (s->proxy.backgroundjobs.module)
    return s->proxy.backgroundjobs.create(s->proxy.backgroundjobs.module, type, message);
  return 0;
}

void dt_control_backgroundjobs_destroy(const struct dt_control_t *s, const guint *key)
{
  if (s->proxy.backgroundjobs.module)
    s->proxy.backgroundjobs.destroy(s->proxy.backgroundjobs.module, key);
}

void dt_control_backgroundjobs_progress(const struct dt_control_t *s, const guint *key, double progress)
{
  if (s->proxy.backgroundjobs.module)
    s->proxy.backgroundjobs.progress(s->proxy.backgroundjobs.module, key, progress);
}

void dt_control_backgroundjobs_set_cancellable(const struct dt_control_t *s, const guint *key, dt_job_t *job)
{
  if (s->proxy.backgroundjobs.module)
    s->proxy.backgroundjobs.set_cancellable(s->proxy.backgroundjobs.module, key, job);
}

// modelines: These editor modelines have been set for all relevant files by tools/update_modelines.sh
// vim: shiftwidth=2 expandtab tabstop=2 cindent
// kate: tab-indents: off; indent-width 2; replace-tabs on; indent-mode cstyle; remove-trailing-space on;<|MERGE_RESOLUTION|>--- conflicted
+++ resolved
@@ -341,20 +341,6 @@
 
 void dt_control_create_database_schema()
 {
-<<<<<<< HEAD
-  DT_DEBUG_SQLITE3_EXEC(dt_database_get(darktable.db), "create table settings (settings blob)", NULL, NULL, NULL);
-  DT_DEBUG_SQLITE3_EXEC(dt_database_get(darktable.db), "create table film_rolls (id integer primary key, datetime_accessed char(20), folder varchar(1024))", NULL, NULL, NULL);
-  DT_DEBUG_SQLITE3_EXEC(dt_database_get(darktable.db), "create table images (id integer primary key, film_id integer, width int, height int, filename varchar, maker varchar, model varchar, lens varchar, exposure real, aperture real, iso real, focal_length real, focus_distance real, datetime_taken char(20), flags integer, output_width integer, output_height integer, crop real, raw_parameters integer, raw_denoise_threshold real, raw_auto_bright_threshold real, raw_black real, raw_maximum real, caption varchar, description varchar, license varchar, sha1sum char(40), orientation integer, longitude double, latitude double)", NULL, NULL, NULL);
-  DT_DEBUG_SQLITE3_EXEC(dt_database_get(darktable.db), "create table selected_images (imgid integer)", NULL, NULL, NULL);
-  DT_DEBUG_SQLITE3_EXEC(dt_database_get(darktable.db), "create table history (imgid integer, num integer, module integer, operation varchar(256), op_params blob, enabled integer,blendop_params blob)", NULL, NULL, NULL);
-  DT_DEBUG_SQLITE3_EXEC(dt_database_get(darktable.db), "create table tags (id integer primary key, name varchar, icon blob, description varchar, flags integer)", NULL, NULL, NULL);
-  DT_DEBUG_SQLITE3_EXEC(dt_database_get(darktable.db), "create table tagxtag (id1 integer, id2 integer, count integer, primary key(id1, id2))", NULL, NULL, NULL);
-  DT_DEBUG_SQLITE3_EXEC(dt_database_get(darktable.db), "create table tagged_images (imgid integer, tagid integer, primary key(imgid, tagid))", NULL, NULL, NULL);
-  DT_DEBUG_SQLITE3_EXEC(dt_database_get(darktable.db), "create table styles (name varchar,description varchar)", NULL, NULL, NULL);
-  DT_DEBUG_SQLITE3_EXEC(dt_database_get(darktable.db), "create table style_items (styleid integer,num integer,module integer,operation varchar(256),op_params blob,enabled integer,blendop_params blob)", NULL, NULL, NULL);
-  DT_DEBUG_SQLITE3_EXEC(dt_database_get(darktable.db), "create table color_labels (imgid integer, color integer)", NULL, NULL, NULL);
-  DT_DEBUG_SQLITE3_EXEC(dt_database_get(darktable.db), "create table meta_data (id integer,key integer,value varchar)", NULL, NULL, NULL);
-=======
   DT_DEBUG_SQLITE3_EXEC(dt_database_get(darktable.db),
     "create table settings (settings blob)", NULL, NULL, NULL);
   DT_DEBUG_SQLITE3_EXEC(dt_database_get(darktable.db),
@@ -370,7 +356,8 @@
     "raw_parameters integer, raw_denoise_threshold real, "
     "raw_auto_bright_threshold real, raw_black real, raw_maximum real, "
     "caption varchar, description varchar, license varchar, sha1sum char(40), "
-    "orientation integer ,histogram blob, lightmap blob)", NULL, NULL, NULL);
+    "orientation integer ,histogram blob, lightmap blob, longitude double, "
+    "latitude double)", NULL, NULL, NULL);
   DT_DEBUG_SQLITE3_EXEC(dt_database_get(darktable.db),
     "create table selected_images (imgid integer)", NULL, NULL, NULL);
   DT_DEBUG_SQLITE3_EXEC(dt_database_get(darktable.db),
@@ -398,7 +385,6 @@
   DT_DEBUG_SQLITE3_EXEC(dt_database_get(darktable.db),
     "create table meta_data (id integer,key integer,value varchar)",
     NULL, NULL, NULL);
->>>>>>> b5dee0ec
 }
 
 void dt_control_init(dt_control_t *s)
