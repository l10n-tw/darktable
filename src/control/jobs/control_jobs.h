--- conflicted
+++ resolved
@@ -62,10 +62,9 @@
 void dt_control_remove_images();
 void dt_control_export();
 void dt_control_merge_hdr();
-<<<<<<< HEAD
+
 void dt_control_gpx_apply(const gchar *filename, int32_t filmid);
-#endif
-=======
+
 struct dt_similarity_t;
 void dt_control_match_similar(struct dt_similarity_t *data);
 
@@ -74,5 +73,4 @@
 #endif
 // modelines: These editor modelines have been set for all relevant files by tools/update_modelines.sh
 // vim: shiftwidth=2 expandtab tabstop=2 cindent
-// kate: tab-indents: off; indent-width 2; replace-tabs on; indent-mode cstyle; remove-trailing-space on;
->>>>>>> b5dee0ec
+// kate: tab-indents: off; indent-width 2; replace-tabs on; indent-mode cstyle; remove-trailing-space on;