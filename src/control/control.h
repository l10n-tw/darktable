--- conflicted
+++ resolved
@@ -109,7 +109,6 @@
 #define KEYCODE_Caps        66
 #define KEYCODE_F7        73
 #define KEYCODE_F8        74
-<<<<<<< HEAD
 #define KEYCODE_F11         95  
 #define KEYCODE_Up         111  
 #define KEYCODE_Down       116  
@@ -117,14 +116,6 @@
 #define KEYCODE_Right      114  
 #define KEYCODE_Tab         23  
 #define KEYCODE_Space       65
-=======
-#define KEYCODE_F11         95
-#define KEYCODE_Up         111
-#define KEYCODE_Down       116
-#define KEYCODE_Left       113
-#define KEYCODE_Right      114
-#define KEYCODE_Tab         23
->>>>>>> 5a0c4ad9
 #define KEYCODE_Return      36
 #define KEYCODE_BackSpace   22
 #endif
