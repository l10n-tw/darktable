/*
    This file is part of darktable,
    copyright (c) 2009--2011 johannes hanika.
    copyright (c) 2011 henrik andersson.

    darktable is free software: you can redistribute it and/or modify
    it under the terms of the GNU General Public License as published by
    the Free Software Foundation, either version 3 of the License, or
    (at your option) any later version.

    darktable is distributed in the hope that it will be useful,
    but WITHOUT ANY WARRANTY; without even the implied warranty of
    MERCHANTABILITY or FITNESS FOR A PARTICULAR PURPOSE.  See the
    GNU General Public License for more details.

    You should have received a copy of the GNU General Public License
    along with darktable.  If not, see <http://www.gnu.org/licenses/>.
*/
/** this is the view for the darkroom module.  */
#include "common/collection.h"
#include "views/view.h"
#include "develop/develop.h"
#include "control/jobs.h"
#include "control/control.h"
#include "control/conf.h"
#include "dtgtk/button.h"
#include "dtgtk/tristatebutton.h"
#include "develop/imageop.h"
#include "common/image_cache.h"
#include "common/imageio.h"
#include "common/debug.h"
#include "common/tags.h"
#include "common/styles.h"
#include "gui/accelerators.h"
#include "gui/gtk.h"
#include "gui/presets.h"
#include "libs/colorpicker.h"

#include <stdlib.h>
#include <string.h>
#include <math.h>
#include <gdk/gdkkeysyms.h>

DT_MODULE(1)

static void film_strip_key_accel(GtkAccelGroup *accel_group,
                                 GObject *acceleratable,
                                 guint keyval, GdkModifierType modifier,
                                 gpointer data);

static void zoom_key_accel(GtkAccelGroup *accel_group, GObject *acceleratable,
                           guint keyval, GdkModifierType modifier,
                           gpointer data);

static void export_key_accel_callback(GtkAccelGroup *accel_group,
                                      GObject *acceleratable, guint keyval,
                                      GdkModifierType modifier,gpointer data);

static void skip_f_key_accel_callback(GtkAccelGroup *accel_group,
                                      GObject *acceleratable,
                                      guint keyval, GdkModifierType modifier,
                                      gpointer data);
static void skip_b_key_accel_callback(GtkAccelGroup *accel_group,
                                      GObject *acceleratable,
                                      guint keyval, GdkModifierType modifier,
                                      gpointer data);

/* signal handler for filmstrip image switching */
static void _view_darkroom_filmstrip_activate_callback(gpointer instance,gpointer user_data);

const char
*name(dt_view_t *self)
{
  return _("darkroom");
}


void
init(dt_view_t *self)
{
  self->data = malloc(sizeof(dt_develop_t));
  dt_dev_init((dt_develop_t *)self->data, 1);
}

uint32_t view(dt_view_t *self)
{
  return DT_VIEW_DARKROOM;
}

void cleanup(dt_view_t *self)
{
  dt_develop_t *dev = (dt_develop_t *)self->data;
  dt_dev_cleanup(dev);
  free(dev);
}


void expose(dt_view_t *self, cairo_t *cri, int32_t width_i, int32_t height_i, int32_t pointerx, int32_t pointery)
{
  // if width or height > max pipeline pixels: center the view and clamp.
  int32_t width  = MIN(width_i,  DT_IMAGE_WINDOW_SIZE);
  int32_t height = MIN(height_i, DT_IMAGE_WINDOW_SIZE);

  cairo_set_source_rgb (cri, .2, .2, .2);
  cairo_rectangle(cri, 0, 0, fmaxf(0, width_i-DT_IMAGE_WINDOW_SIZE) *.5f, height);
  cairo_fill (cri);
  cairo_rectangle(cri, fmaxf(0.0, width_i-DT_IMAGE_WINDOW_SIZE) *.5f + width, 0, width_i, height);
  cairo_fill (cri);

  if(width_i  > DT_IMAGE_WINDOW_SIZE) cairo_translate(cri, -(DT_IMAGE_WINDOW_SIZE-width_i) *.5f, 0.0f);
  if(height_i > DT_IMAGE_WINDOW_SIZE) cairo_translate(cri, 0.0f, -(DT_IMAGE_WINDOW_SIZE-height_i)*.5f);
  cairo_save(cri);

  dt_develop_t *dev = (dt_develop_t *)self->data;

  if(dev->gui_synch)
  {
    // synch module guis from gtk thread:
    darktable.gui->reset = 1;
    GList *modules = dev->iop;
    while(modules)
    {
      dt_iop_module_t *module = (dt_iop_module_t *)(modules->data);
      dt_iop_gui_update(module);
      modules = g_list_next(modules);
    }
    darktable.gui->reset = 0;
    dev->gui_synch = 0;
  }

  if(dev->image_dirty || dev->pipe->input_timestamp < dev->preview_pipe->input_timestamp) dt_dev_process_image(dev);
  if(dev->preview_dirty) dt_dev_process_preview(dev);

  dt_pthread_mutex_t *mutex = NULL;
  int wd, ht, stride, closeup;
  int32_t zoom;
  float zoom_x, zoom_y;
  DT_CTL_GET_GLOBAL(zoom_y, dev_zoom_y);
  DT_CTL_GET_GLOBAL(zoom_x, dev_zoom_x);
  DT_CTL_GET_GLOBAL(zoom, dev_zoom);
  DT_CTL_GET_GLOBAL(closeup, dev_closeup);
  static cairo_surface_t *image_surface = NULL;
  static int image_surface_width = 0, image_surface_height = 0, image_surface_imgid = -1;

  if(image_surface_width != width || image_surface_height != height || image_surface == NULL)
  {
    // create double-buffered image to draw on, to make modules draw more fluently.
    image_surface_width = width;
    image_surface_height = height;
    if(image_surface) cairo_surface_destroy(image_surface);
    image_surface = cairo_image_surface_create(CAIRO_FORMAT_RGB24, width, height);
  }
  cairo_surface_t *surface;
  cairo_t *cr = cairo_create(image_surface);

  // adjust scroll bars
  {
    float zx = zoom_x, zy = zoom_y, boxw = 1., boxh = 1.;
    dt_dev_check_zoom_bounds(dev, &zx, &zy, zoom, closeup, &boxw, &boxh);
    dt_view_set_scrollbar(self, zx+.5-boxw*.5, 1.0, boxw, zy+.5-boxh*.5, 1.0, boxh);
  }

  if(!dev->image_dirty && dev->pipe->input_timestamp >= dev->preview_pipe->input_timestamp)
  {
    // draw image
    mutex = &dev->pipe->backbuf_mutex;
    dt_pthread_mutex_lock(mutex);
    wd = dev->pipe->backbuf_width;
    ht = dev->pipe->backbuf_height;
    stride = cairo_format_stride_for_width (CAIRO_FORMAT_RGB24, wd);
    surface = cairo_image_surface_create_for_data (dev->pipe->backbuf, CAIRO_FORMAT_RGB24, wd, ht, stride);
    cairo_set_source_rgb (cr, .2, .2, .2);
    cairo_paint(cr);
    cairo_translate(cr, .5f*(width-wd), .5f*(height-ht));
    if(closeup)
    {
      const float closeup_scale = 2.0;
      cairo_scale(cr, closeup_scale, closeup_scale);
      float boxw = 1, boxh = 1, zx0 = zoom_x, zy0 = zoom_y, zx1 = zoom_x, zy1 = zoom_y, zxm = -1.0, zym = -1.0;
      dt_dev_check_zoom_bounds(dev, &zx0, &zy0, zoom, 0, &boxw, &boxh);
      dt_dev_check_zoom_bounds(dev, &zx1, &zy1, zoom, 1, &boxw, &boxh);
      dt_dev_check_zoom_bounds(dev, &zxm, &zym, zoom, 1, &boxw, &boxh);
      const float fx = 1.0 - fmaxf(0.0, (zx0 - zx1)/(zx0 - zxm)), fy = 1.0 - fmaxf(0.0, (zy0 - zy1)/(zy0 - zym));
      cairo_translate(cr, -wd/(2.0*closeup_scale) * fx, -ht/(2.0*closeup_scale) * fy);
    }
    cairo_rectangle(cr, 0, 0, wd, ht);
    cairo_set_source_surface (cr, surface, 0, 0);
    cairo_pattern_set_filter(cairo_get_source(cr), CAIRO_FILTER_FAST);
    cairo_fill_preserve(cr);
    cairo_set_line_width(cr, 1.0);
    cairo_set_source_rgb (cr, .3, .3, .3);
    cairo_stroke(cr);
    cairo_surface_destroy (surface);
    dt_pthread_mutex_unlock(mutex);
    image_surface_imgid = dev->image->id;
  }
  else if(!dev->preview_dirty)
    // else if(!dev->preview_loading)
  {
    // draw preview
    mutex = &dev->preview_pipe->backbuf_mutex;
    dt_pthread_mutex_lock(mutex);

    wd = dev->preview_pipe->backbuf_width;
    ht = dev->preview_pipe->backbuf_height;
    float zoom_scale = dt_dev_get_zoom_scale(dev, zoom, closeup ? 2 : 1, 1);
    cairo_set_source_rgb (cr, .2, .2, .2);
    cairo_paint(cr);
    cairo_rectangle(cr, 0, 0, width, height);
    cairo_clip(cr);
    stride = cairo_format_stride_for_width (CAIRO_FORMAT_RGB24, wd);
    surface = cairo_image_surface_create_for_data (dev->preview_pipe->backbuf, CAIRO_FORMAT_RGB24, wd, ht, stride);
    cairo_translate(cr, width/2.0, height/2.0f);
    cairo_scale(cr, zoom_scale, zoom_scale);
    cairo_translate(cr, -.5f*wd-zoom_x*wd, -.5f*ht-zoom_y*ht);
    // avoid to draw the 1px garbage that sometimes shows up in the preview :(
    cairo_rectangle(cr, 0, 0, wd-1, ht-1);
    cairo_set_source_surface (cr, surface, 0, 0);
    cairo_pattern_set_filter(cairo_get_source(cr), CAIRO_FILTER_FAST);
    cairo_fill(cr);
    cairo_surface_destroy (surface);
    dt_pthread_mutex_unlock(mutex);
    image_surface_imgid = dev->image->id;
  }
  cairo_restore(cri);

  if(image_surface_imgid == dev->image->id)
  {
    cairo_destroy(cr);
    cairo_set_source_surface(cri, image_surface, 0, 0);
    cairo_paint(cri);
  }
  
  /* check if we should create a snapshot of view */
  if(darktable.develop->proxy.snapshot.request)
  {
    /* reset the request */
    darktable.develop->proxy.snapshot.request = FALSE;
    
    /* validation of snapshot filename */
    g_assert(darktable.develop->proxy.snapshot.filename != NULL);
    
    /* Store current image surface to snapshot file. 
       FIXME: add checks so that we dont make snapshots of preview pipe image surface.
    */
    cairo_surface_write_to_png(image_surface, darktable.develop->proxy.snapshot.filename);
  }

  // Displaying sample areas if enabled
  if(darktable.lib->proxy.colorpicker.live_samples &&
     darktable.lib->proxy.colorpicker.display_samples)
  {
    GSList *samples = darktable.lib->proxy.colorpicker.live_samples;
    dt_colorpicker_sample_t *sample = NULL;

    cairo_save(cri);

    int32_t zoom, closeup;
    float zoom_x, zoom_y;
    float wd = dev->preview_pipe->backbuf_width;
    float ht = dev->preview_pipe->backbuf_height;
    DT_CTL_GET_GLOBAL(zoom_y, dev_zoom_y);
    DT_CTL_GET_GLOBAL(zoom_x, dev_zoom_x);
    DT_CTL_GET_GLOBAL(zoom, dev_zoom);
    DT_CTL_GET_GLOBAL(closeup, dev_closeup);
    float zoom_scale = dt_dev_get_zoom_scale(dev, zoom, closeup ? 2 : 1, 1);

    cairo_translate(cri, width/2.0, height/2.0f);
    cairo_scale(cri, zoom_scale, zoom_scale);
    cairo_translate(cri, -.5f*wd-zoom_x*wd, -.5f*ht-zoom_y*ht);

    while(samples)
    {
      sample = samples->data;

      cairo_set_line_width(cri, 1.0/zoom_scale);
      if(sample == darktable.lib->proxy.colorpicker.selected_sample)
        cairo_set_source_rgb(cri, .2, 0, 0);
      else
        cairo_set_source_rgb(cri, 0, 0, .2);

      float *box = sample->box;
      float *point = sample->point;
      if(sample->size == DT_COLORPICKER_SIZE_BOX)
      {
        cairo_rectangle(cri, box[0]*wd, box[1]*ht,
                        (box[2] - box[0])*wd, (box[3] - box[1])*ht);
        cairo_stroke(cri);
        cairo_translate(cri, 1.0/zoom_scale, 1.0/zoom_scale);
        if(sample == darktable.lib->proxy.colorpicker.selected_sample)
          cairo_set_source_rgb(cri, .8, 0, 0);
        else
          cairo_set_source_rgb(cri, 0, 0, .8);
        cairo_rectangle(cri, box[0]*wd + 1.0/zoom_scale, box[1]*ht,
                        (box[2] - box[0])*wd - 3./zoom_scale,
                        (box[3] - box[1])*ht - 2./zoom_scale);
        cairo_stroke(cri);
      }
      else
      {
        cairo_rectangle(cri, point[0] * wd - .01 * wd, point[1] * ht - .01 * wd,
                        .02 * wd, .02 * wd);
        cairo_stroke(cri);

        if(sample == darktable.lib->proxy.colorpicker.selected_sample)
          cairo_set_source_rgb(cri, .8, 0, 0);
        else
          cairo_set_source_rgb(cri, 0, 0, .8);
        cairo_rectangle(cri, (point[0] - 0.01) * wd + 1.0/zoom_scale,
                        point[1] * ht - 0.01 * wd + 1.0/zoom_scale,
                        .02 * wd - 2./zoom_scale, .02 * wd - 2./zoom_scale);
        cairo_move_to(cri, point[0] * wd,
                      point[1] * ht - .01 * wd + 1./zoom_scale);
        cairo_line_to(cri, point[0] * wd,
                      point[1] * ht + .01 * wd - 1./zoom_scale);
        cairo_move_to(cri, point[0] * wd - .01 * wd + 1./zoom_scale,
                      point[1] * ht);
        cairo_line_to(cri, point[0] * wd + .01 * wd - 1./zoom_scale,
                      point[1] * ht);
        cairo_stroke(cri);
      }

      samples = g_slist_next(samples);
    }

    cairo_restore(cri);
  }

  // execute module callback hook.
  if(dev->gui_module && dev->gui_module->request_color_pick)
  {
    int32_t zoom, closeup;
    float zoom_x, zoom_y;
    float wd = dev->preview_pipe->backbuf_width;
    float ht = dev->preview_pipe->backbuf_height;
    DT_CTL_GET_GLOBAL(zoom_y, dev_zoom_y);
    DT_CTL_GET_GLOBAL(zoom_x, dev_zoom_x);
    DT_CTL_GET_GLOBAL(zoom, dev_zoom);
    DT_CTL_GET_GLOBAL(closeup, dev_closeup);
    float zoom_scale = dt_dev_get_zoom_scale(dev, zoom, closeup ? 2 : 1, 1);

    cairo_translate(cri, width/2.0, height/2.0f);
    cairo_scale(cri, zoom_scale, zoom_scale);
    cairo_translate(cri, -.5f*wd-zoom_x*wd, -.5f*ht-zoom_y*ht);

    // cairo_set_operator(cri, CAIRO_OPERATOR_XOR);
    cairo_set_line_width(cri, 1.0/zoom_scale);
    cairo_set_source_rgb(cri, .2, .2, .2);

    float *box = dev->gui_module->color_picker_box;
    float *point = dev->gui_module->color_picker_point;
    if(darktable.lib->proxy.colorpicker.size)
    {
      cairo_rectangle(cri, box[0]*wd, box[1]*ht,
                      (box[2] - box[0])*wd, (box[3] - box[1])*ht);
      cairo_stroke(cri);
      cairo_translate(cri, 1.0/zoom_scale, 1.0/zoom_scale);
      cairo_set_source_rgb(cri, .8, .8, .8);
      cairo_rectangle(cri, box[0]*wd + 1.0/zoom_scale, box[1]*ht,
                      (box[2] - box[0])*wd - 3./zoom_scale,
                      (box[3] - box[1])*ht - 2./zoom_scale);
      cairo_stroke(cri);
    }
    else
    {
      cairo_rectangle(cri, point[0] * wd - .01 * wd, point[1] * ht - .01 * wd,
                      .02 * wd, .02 * wd);
      cairo_stroke(cri);

      cairo_set_source_rgb(cri, .8, .8, .8);
      cairo_rectangle(cri, (point[0] - 0.01) * wd + 1.0/zoom_scale,
                      point[1] * ht - 0.01 * wd + 1.0/zoom_scale,
                      .02 * wd - 2./zoom_scale, .02 * wd - 2./zoom_scale);
      cairo_move_to(cri, point[0] * wd,
                    point[1] * ht - .01 * wd + 1./zoom_scale);
      cairo_line_to(cri, point[0] * wd,
                    point[1] * ht + .01 * wd - 1./zoom_scale);
      cairo_move_to(cri, point[0] * wd - .01 * wd + 1./zoom_scale,
                    point[1] * ht);
      cairo_line_to(cri, point[0] * wd + .01 * wd - 1./zoom_scale,
                    point[1] * ht);
      cairo_stroke(cri);
    }
  }
  else if(dev->gui_module && dev->gui_module->gui_post_expose)
  {
    if(width_i  > DT_IMAGE_WINDOW_SIZE) pointerx += (DT_IMAGE_WINDOW_SIZE-width_i) *.5f;
    if(height_i > DT_IMAGE_WINDOW_SIZE) pointery += (DT_IMAGE_WINDOW_SIZE-height_i)*.5f;
    dev->gui_module->gui_post_expose(dev->gui_module, cri, width, height, pointerx, pointery);
  }
}


void reset(dt_view_t *self)
{
  DT_CTL_SET_GLOBAL(dev_zoom, DT_ZOOM_FIT);
  DT_CTL_SET_GLOBAL(dev_zoom_x, 0);
  DT_CTL_SET_GLOBAL(dev_zoom_y, 0);
  DT_CTL_SET_GLOBAL(dev_closeup, 0);
}

int try_enter(dt_view_t *self)
{
  int selected;
  DT_CTL_GET_GLOBAL(selected, lib_image_mouse_over_id);
  if(selected < 0)
  {
    // try last selected
    sqlite3_stmt *stmt;
    DT_DEBUG_SQLITE3_PREPARE_V2(dt_database_get(darktable.db), "select * from selected_images", -1, &stmt, NULL);
    if(sqlite3_step(stmt) == SQLITE_ROW)
      selected = sqlite3_column_int(stmt, 0);
    sqlite3_finalize(stmt);
  }

  if(selected < 0)
  {
    // fail :(
    dt_control_log(_("no image selected!"));
    return 1;
  }

  // this loads the image from db if needed:
  const dt_image_t *img = dt_image_cache_read_get(darktable.image_cache, selected);
  // get image and check if it has been deleted from disk first!
  char imgfilename[1024];
  dt_image_full_path(img->id, imgfilename, 1024);
  if(!g_file_test(imgfilename, G_FILE_TEST_IS_REGULAR))
  {
    dt_control_log(_("image `%s' is currently unavailable"), img->filename);
    // dt_image_remove(selected);
    dt_image_cache_read_release(darktable.image_cache, img);
    return 1;
  }
  // and drop the lock again.
  dt_image_cache_read_release(darktable.image_cache, img);
  // change image:
  dt_dev_load_image(darktable.develop, selected);
  return 0;
}



static void
select_this_image(const int imgid)
{
  // select this image, if no multiple selection:
  int count = 0;
  sqlite3_stmt *stmt;
  DT_DEBUG_SQLITE3_PREPARE_V2(dt_database_get(darktable.db), "select count(imgid) from selected_images", -1, &stmt, NULL);
  if(sqlite3_step(stmt) == SQLITE_ROW)
    count = sqlite3_column_int(stmt, 0);
  sqlite3_finalize(stmt);
  if(count < 2)
  {
    DT_DEBUG_SQLITE3_EXEC(dt_database_get(darktable.db), "delete from selected_images", NULL, NULL, NULL);
    DT_DEBUG_SQLITE3_PREPARE_V2(dt_database_get(darktable.db), "insert into selected_images values (?1)", -1, &stmt, NULL);
    DT_DEBUG_SQLITE3_BIND_INT(stmt, 1, imgid);
    sqlite3_step(stmt);
    sqlite3_finalize(stmt);
  }
}

static void dt_dev_cleanup_module_accels(dt_iop_module_t *module)
{
  dt_accel_disconnect_list(module->accel_closures);
  dt_accel_cleanup_locals_iop(module);
}

static void
dt_dev_change_image(dt_develop_t *dev, const uint32_t imgid)
{
  // store last active group
  dt_conf_set_int("plugins/darkroom/groups", dt_dev_modulegroups_get(dev));

  // store last active plugin:
  if(darktable.develop->gui_module)
    dt_conf_set_string("plugins/darkroom/active", darktable.develop->gui_module->op);
  else
    dt_conf_set_string("plugins/darkroom/active", "");
  g_assert(dev->gui_attached);

  // commit image ops to db
  dt_dev_write_history(dev);

  // be sure light table will update the thumbnail
  // TODO: only if image changed!
  // if()
  {
    dt_mipmap_cache_remove(darktable.mipmap_cache, dev->image->id);
    dt_image_synch_xmp(dev->image->id);
  }

  while(dev->history)
  {
    // clear history of old image
    free(((dt_dev_history_item_t *)dev->history->data)->params);
    free( (dt_dev_history_item_t *)dev->history->data);
    dev->history = g_list_delete_link(dev->history, dev->history);
  }
  // make sure no signals propagate here:
  darktable.gui->reset = 1;
  GList *modules = g_list_last(dev->iop);
  while(modules)
  {
    dt_iop_module_t *module = (dt_iop_module_t *)(modules->data);
    if(strcmp(module->op, "gamma"))
    {
      // remove widget:
      GtkWidget *exp = GTK_WIDGET(module->expander);
      GtkWidget *shh = GTK_WIDGET(module->showhide);
      GtkWidget *rsb = GTK_WIDGET(module->reset_button);
      GtkWidget *psb = GTK_WIDGET(module->presets_button);
      GtkWidget *parent = NULL;
      g_object_get(G_OBJECT(module->widget), "parent", &parent, (char *)NULL);
      // re-init and re-gui_init
      module->gui_cleanup(module);
      dt_dev_cleanup_module_accels(module);
      gtk_widget_destroy(GTK_WIDGET(module->widget));
      dt_iop_reload_defaults(module);
      module->gui_init(module);
      module->accel_closures = NULL;
      if(module->connect_key_accels)
        module->connect_key_accels(module);
      // copy over already inited stuff:
      module->expander = exp;
      module->showhide = shh;
      module->reset_button = rsb;
      module->presets_button = psb;
      dt_iop_connect_common_accels(module);
      // reparent
      gtk_container_add(GTK_CONTAINER(parent), module->widget);
      gtk_widget_show(module->expander);
      // all the signal handlers get passed module*, which is still valid.
    }
    modules = g_list_previous(modules);
  }

  // hack: now hide all custom expander widgets again.
  modules = dev->iop;
  while(modules)
  {
    dt_iop_module_t *module = (dt_iop_module_t *)(modules->data);
    if(strcmp(module->op, "gamma"))
    {
      char option[1024];
      snprintf(option, 1024, "plugins/darkroom/%s/visible", module->op);
      gboolean active = dt_conf_get_bool (option);
      snprintf(option, 1024, "plugins/darkroom/%s/favorite", module->op);
      gboolean favorite = dt_conf_get_bool (option);
      gint state=0;
      if(active)
      {
        state++;
        if(favorite) state++;
      }

      if(module->showhide)
        dtgtk_tristatebutton_set_state(DTGTK_TRISTATEBUTTON(module->showhide),state);

      
      snprintf(option, 1024, "plugins/darkroom/%s/expanded", module->op);
      active = dt_conf_get_bool (option);
      dt_iop_gui_set_expanded(module, active);
    }
    else
    {
      gtk_widget_hide(GTK_WIDGET(module->expander));
    }
    modules = g_list_next(modules);
  }
  dt_dev_modulegroups_set(dev,dt_conf_get_int("plugins/darkroom/groups"));
  dt_dev_read_history(dev);
  dt_dev_pop_history_items(dev, dev->history_end);
  dt_dev_raw_reload(dev);

  // make signals work again:
  darktable.gui->reset = 0;

  // get last active plugin:
  gchar *active_plugin = dt_conf_get_string("plugins/darkroom/active");
  if(active_plugin)
  {
    modules = dev->iop;
    while(modules)
    {
      dt_iop_module_t *module = (dt_iop_module_t *)(modules->data);
      if(!strcmp(module->op, active_plugin))
        dt_iop_request_focus(module);
      modules = g_list_next(modules);
    }
    g_free(active_plugin);
  }
}

static void
film_strip_activated(const int imgid, void *data)
{
  // switch images in darkroom mode:
  dt_view_t *self = (dt_view_t *)data;
  dt_develop_t *dev = (dt_develop_t *)self->data;
  dt_dev_change_image(dev, imgid);
  // select newly loaded image
  select_this_image(imgid);
  // force redraw
  dt_control_queue_redraw();
  // prefetch next few from first selected image on.
  dt_view_filmstrip_prefetch();
}

static void _view_darkroom_filmstrip_activate_callback(gpointer instance,gpointer user_data)
{
  int32_t imgid = 0;
  if ((imgid=dt_view_filmstrip_get_activated_imgid(darktable.view_manager))>0)
    film_strip_activated(imgid,user_data);
}

static void
dt_dev_jump_image(dt_develop_t *dev, int diff)
{
  char query[1024];
  const gchar *qin = dt_collection_get_query (darktable.collection);
  int offset = 0;
  if(qin)
  {
    int orig_imgid = -1, imgid = -1;
    sqlite3_stmt *stmt;

    DT_DEBUG_SQLITE3_PREPARE_V2(dt_database_get(darktable.db), "select imgid from selected_images", -1, &stmt, NULL);
    if(sqlite3_step(stmt) == SQLITE_ROW)
      orig_imgid = sqlite3_column_int(stmt, 0);
    sqlite3_finalize(stmt);

    snprintf(query, 1024, "select rowid from (%s) where id=?3", qin);
    DT_DEBUG_SQLITE3_PREPARE_V2(dt_database_get(darktable.db), query, -1, &stmt, NULL);
    DT_DEBUG_SQLITE3_BIND_INT(stmt, 1,  0);
    DT_DEBUG_SQLITE3_BIND_INT(stmt, 2, -1);
    DT_DEBUG_SQLITE3_BIND_INT(stmt, 3, orig_imgid);
    if(sqlite3_step(stmt) == SQLITE_ROW)
      offset = sqlite3_column_int(stmt, 0) - 1;
    sqlite3_finalize(stmt);

    DT_DEBUG_SQLITE3_PREPARE_V2(dt_database_get(darktable.db), qin, -1, &stmt, NULL);
    DT_DEBUG_SQLITE3_BIND_INT(stmt, 1, offset + diff);
    DT_DEBUG_SQLITE3_BIND_INT(stmt, 2, 1);
    if(sqlite3_step(stmt) == SQLITE_ROW)
    {
      imgid = sqlite3_column_int(stmt, 0);

      if (orig_imgid == imgid)
      {
        //nothing to do
        sqlite3_finalize(stmt);
        return;
      }

      dt_dev_change_image(dev, imgid);
      select_this_image(imgid);
      dt_view_filmstrip_scroll_to_image(darktable.view_manager, imgid);

    }
    sqlite3_finalize(stmt);
  }
}

static void
zoom_key_accel(GtkAccelGroup *accel_group,
               GObject *acceleratable, guint keyval,
               GdkModifierType modifier, gpointer data)
{
  dt_develop_t *dev = darktable.develop;
  int zoom, closeup;
  float zoom_x, zoom_y;
  switch ((long int)data)
  {
    case 1:
      DT_CTL_GET_GLOBAL(zoom, dev_zoom);
      DT_CTL_GET_GLOBAL(closeup, dev_closeup);
      if(zoom == DT_ZOOM_1) closeup ^= 1;
      DT_CTL_SET_GLOBAL(dev_closeup, closeup);
      DT_CTL_SET_GLOBAL(dev_zoom, DT_ZOOM_1);
      dt_dev_invalidate(dev);
      break;
    case 2:
      DT_CTL_SET_GLOBAL(dev_zoom, DT_ZOOM_FILL);
      dt_dev_check_zoom_bounds(dev, &zoom_x, &zoom_y, DT_ZOOM_FILL, 0, NULL, NULL);
      DT_CTL_SET_GLOBAL(dev_zoom_x, zoom_x);
      DT_CTL_SET_GLOBAL(dev_zoom_y, zoom_y);
      DT_CTL_SET_GLOBAL(dev_closeup, 0);
      dt_dev_invalidate(dev);
      break;
    case 3:
      DT_CTL_SET_GLOBAL(dev_zoom, DT_ZOOM_FIT);
      DT_CTL_SET_GLOBAL(dev_zoom_x, 0);
      DT_CTL_SET_GLOBAL(dev_zoom_y, 0);
      DT_CTL_SET_GLOBAL(dev_closeup, 0);
      dt_dev_invalidate(dev);
      break;
    default:
      break;
  }
}

static void
film_strip_key_accel(GtkAccelGroup *accel_group,
                     GObject *acceleratable, guint keyval,
                     GdkModifierType modifier, gpointer data)
{
  dt_lib_module_t *m = darktable.view_manager->proxy.filmstrip.module; 
  gboolean vs = dt_lib_is_visible(m);
  dt_lib_set_visible(m,!vs);
}


static void
export_key_accel_callback(GtkAccelGroup *accel_group,
                          GObject *acceleratable, guint keyval,
                          GdkModifierType modifier, gpointer data)
{
  /* write history before exporting */
  dt_dev_write_history((dt_develop_t *)data);

  /* export current image */
  dt_control_export();
}

static void skip_f_key_accel_callback(GtkAccelGroup *accel_group,
                                      GObject *acceleratable, guint keyval,
                                      GdkModifierType modifier, gpointer data)
{
  dt_dev_jump_image((dt_develop_t*)data, 1);
}

static void skip_b_key_accel_callback(GtkAccelGroup *accel_group,
                                      GObject *acceleratable,
                                      guint keyval, GdkModifierType modifier,
                                      gpointer data)
{
  dt_dev_jump_image((dt_develop_t*)data, -1);
}

static void _darkroom_ui_pipe_finish_signal_callback(gpointer instance, gpointer data)
{
  dt_control_queue_redraw();
}

#if 0
static void _darkroom_ui_favorite_presets_popupmenu(GtkWidget *w, gpointer user_data)
{
  /* create favorites menu and popup */
  dt_gui_favorite_presets_menu_show();
  gtk_menu_popup(darktable.gui->presets_popup_menu, NULL, NULL, NULL, NULL, 0, 0);
  gtk_widget_show_all(GTK_WIDGET(darktable.gui->presets_popup_menu));
}
#endif

static void _darkroom_ui_apply_style_activate_callback(gchar *name)
{
  dt_control_log(_("applied style `%s' on current image"),name);
  dt_styles_apply_to_image (name, FALSE, darktable.develop->image->id);
  dt_dev_raw_reload(darktable.develop);
}

static void _darkroom_ui_apply_style_popupmenu(GtkWidget *w, gpointer user_data)
{
  /* show styles popup menu */
  GList *styles = dt_styles_get_list("");
  GtkWidget *menu = NULL;
  if(styles)
  {
    menu= gtk_menu_new();
    do
    {
      dt_style_t *style=(dt_style_t *)styles->data;
      GtkWidget *mi=gtk_menu_item_new_with_label(style->name);
      gtk_menu_append (GTK_MENU (menu), mi);
      gtk_signal_connect_object (GTK_OBJECT (mi), "activate",
                                 GTK_SIGNAL_FUNC (_darkroom_ui_apply_style_activate_callback),
                                 (gpointer) g_strdup (style->name));
      gtk_widget_show (mi);
    }
    while ((styles=g_list_next(styles))!=NULL);
  }

  /* if we got any styles, lets popup menu for selection */
  if (menu)
  {
    gtk_menu_popup (GTK_MENU(menu), NULL, NULL, NULL, NULL,
                    0, 0);
  }
  else dt_control_log(_("no styles have been created yet"));
}

void enter(dt_view_t *self)
{
  /* connect to ui pipe finished signal for redraw */
  dt_control_signal_connect(darktable.signals, 
			    DT_SIGNAL_DEVELOP_UI_PIPE_FINISHED,G_CALLBACK(_darkroom_ui_pipe_finish_signal_callback), 
			    (gpointer)self);

  dt_print(DT_DEBUG_CONTROL, "[run_job+] 11 %f in darkroom mode\n", dt_get_wtime());
  dt_develop_t *dev = (dt_develop_t *)self->data;

  dev->gui_leaving = 0;
  dev->gui_module = NULL;

  select_this_image(dev->image->id);

  DT_CTL_SET_GLOBAL(dev_zoom, DT_ZOOM_FIT);
  DT_CTL_SET_GLOBAL(dev_zoom_x, 0);
  DT_CTL_SET_GLOBAL(dev_zoom_y, 0);
  DT_CTL_SET_GLOBAL(dev_closeup, 0);

  // take a copy of the image struct for convenience.
  dt_dev_load_image(darktable.develop, dev->image->id);

<<<<<<< HEAD
#if 0 // seems to have some problems with order of initialization.
=======
  /*
   * Add view specific tool buttons
   */

>>>>>>> 87ce652c
  /* create favorite plugin preset popup tool */
  GtkWidget *favorite_presets = dtgtk_button_new(dtgtk_cairo_paint_presets, CPF_STYLE_FLAT);
  g_object_set(G_OBJECT(favorite_presets), "tooltip-text", _("quick access to presets of your favorites"),
               (char *)NULL);
  g_signal_connect (G_OBJECT (favorite_presets), "clicked",
                    G_CALLBACK (_darkroom_ui_favorite_presets_popupmenu),
                    NULL);
  dt_view_manager_view_toolbox_add(darktable.view_manager, favorite_presets);
<<<<<<< HEAD
#endif
=======

  /* create quick styles popup menu tool */
  GtkWidget *styles = dtgtk_button_new (dtgtk_cairo_paint_styles,CPF_STYLE_FLAT);
  g_signal_connect (G_OBJECT (styles), "clicked", 
		    G_CALLBACK (_darkroom_ui_apply_style_popupmenu),
		    NULL);
  g_object_set (G_OBJECT (styles), "tooltip-text", _("quick access for applying any of your styles"), 
		(char *)NULL);
  dt_view_manager_view_toolbox_add(darktable.view_manager, styles);
>>>>>>> 87ce652c


  /* 
   * add IOP modules to plugin list 
   */
  // avoid triggering of events before plugin is ready:
  darktable.gui->reset = 1;
  char option[1024];
  GList *modules = g_list_last(dev->iop);
  while(modules)
  {
    dt_iop_module_t *module = (dt_iop_module_t *)(modules->data);
    module->gui_init(module);
    
    /* add module to right panel */
    GtkWidget *expander = dt_iop_gui_get_expander(module);
    module->accel_closures = NULL;
    if(module->connect_key_accels)
      module->connect_key_accels(module);
    dt_iop_connect_common_accels(module);

    dt_ui_container_add_widget(darktable.gui->ui,
                               DT_UI_CONTAINER_PANEL_RIGHT_CENTER, expander);

    snprintf(option, 1024, "plugins/darkroom/%s/expanded", module->op);
    dt_iop_gui_set_expanded(module, dt_conf_get_bool(option));

    modules = g_list_previous(modules);
  }
  darktable.gui->reset = 0;

  /* signal that darktable.develop is initialized and ready to be used */
  dt_control_signal_raise(darktable.signals,DT_SIGNAL_DEVELOP_INITIALIZE);

  // synch gui and flag gegl pipe as dirty
  // this is done here and not in dt_read_history, as it would else be triggered before module->gui_init.
  dt_dev_pop_history_items(dev, dev->history_end);

  /* ensure that filmstrip shows current image */
  dt_view_filmstrip_scroll_to_image(darktable.view_manager, dev->image->id);

  // switch on groups as they where last time:
  dt_dev_modulegroups_set(dev, dt_conf_get_int("plugins/darkroom/groups"));

  // make signals work again:
  darktable.gui->reset = 0;

  // get last active plugin:
  gchar *active_plugin = dt_conf_get_string("plugins/darkroom/active");
  if(active_plugin)
  {
    GList *modules = dev->iop;
    while(modules)
    {
      dt_iop_module_t *module = (dt_iop_module_t *)(modules->data);
      if(!strcmp(module->op, active_plugin))
        dt_iop_request_focus(module);
      modules = g_list_next(modules);
    }
    g_free(active_plugin);
  }

  // image should be there now.
  float zoom_x, zoom_y;
  dt_dev_check_zoom_bounds(dev, &zoom_x, &zoom_y, DT_ZOOM_FIT, 0, NULL, NULL);
  DT_CTL_SET_GLOBAL(dev_zoom_x, zoom_x);
  DT_CTL_SET_GLOBAL(dev_zoom_y, zoom_y);

  /* connect signal for filmstrip image activate */
  dt_control_signal_connect(darktable.signals, 
			    DT_SIGNAL_VIEWMANAGER_FILMSTRIP_ACTIVATE,
			    G_CALLBACK(_view_darkroom_filmstrip_activate_callback),
			    self);
}

void leave(dt_view_t *self)
{
  /* disconnect from filmstrip image activate */
  dt_control_signal_disconnect(darktable.signals,
			       G_CALLBACK(_view_darkroom_filmstrip_activate_callback),
			       (gpointer)self);

  /* disconnect from pipe finish signal */
  dt_control_signal_disconnect(darktable.signals,
			       G_CALLBACK(_darkroom_ui_pipe_finish_signal_callback),
			       (gpointer)self);

  // store groups for next time:
  dt_conf_set_int("plugins/darkroom/groups", dt_dev_modulegroups_get(darktable.develop));

  // store last active plugin:
  if(darktable.develop->gui_module)
    dt_conf_set_string("plugins/darkroom/active", darktable.develop->gui_module->op);
  else
    dt_conf_set_string("plugins/darkroom/active", "");

  dt_develop_t *dev = (dt_develop_t *)self->data;
  // tag image as changed
  // TODO: only tag the image when there was a real change.
  guint tagid = 0;
  dt_tag_new("darktable|changed",&tagid);
  dt_tag_attach(tagid, dev->image->id);
  // commit image ops to db
  dt_dev_write_history(dev);

  // be sure light table will regenerate the thumbnail:
  // TODO: only if changed!
  // if()
  {
    dt_mipmap_cache_remove(darktable.mipmap_cache, dev->image->id);
    // dump new xmp data
    dt_image_synch_xmp(dev->image->id);
  }

  // clear gui.
  dev->gui_leaving = 1;
  dt_pthread_mutex_lock(&dev->history_mutex);
  dt_dev_pixelpipe_cleanup_nodes(dev->pipe);
  dt_dev_pixelpipe_cleanup_nodes(dev->preview_pipe);
 
  while(dev->history)
  {
    dt_dev_history_item_t *hist = (dt_dev_history_item_t *)(dev->history->data);
    // printf("removing history item %d - %s, data %f %f\n", hist->module->instance, hist->module->op, *(float *)hist->params, *((float *)hist->params+1));
    free(hist->params);
    hist->params = NULL;
    free(hist);
    dev->history = g_list_delete_link(dev->history, dev->history);
  }

  while(dev->iop)
  {
    dt_iop_module_t *module = (dt_iop_module_t *)(dev->iop->data);
    module->gui_cleanup(module);
    dt_dev_cleanup_module_accels(module);
    module->accel_closures = NULL;
    dt_iop_cleanup_module(module) ;
    free(module);
    dev->iop = g_list_delete_link(dev->iop, dev->iop);
  }

  dt_pthread_mutex_unlock(&dev->history_mutex);

  dt_print(DT_DEBUG_CONTROL, "[run_job-] 11 %f in darkroom mode\n", dt_get_wtime());
}

void mouse_leave(dt_view_t *self)
{
  // if we are not hovering over a thumbnail in the filmstrip -> show metadata of opened image.
  dt_develop_t *dev = (dt_develop_t *)self->data;
  int32_t mouse_over_id = dev->image->id;
  DT_CTL_SET_GLOBAL(lib_image_mouse_over_id, mouse_over_id);
 
  // reset any changes the selected plugin might have made.
  dt_control_change_cursor(GDK_LEFT_PTR);
}

void mouse_moved(dt_view_t *self, double x, double y, int which)
{
  dt_develop_t *dev = (dt_develop_t *)self->data;

  // if we are not hovering over a thumbnail in the filmstrip -> show metadata of opened image.
  int32_t mouse_over_id = -1;
  DT_CTL_GET_GLOBAL(mouse_over_id, lib_image_mouse_over_id);
  if(mouse_over_id == -1)
  {
    mouse_over_id = dev->image->id;
    DT_CTL_SET_GLOBAL(lib_image_mouse_over_id, mouse_over_id);
  }

  dt_control_t *ctl = darktable.control;
  const int32_t width_i  = self->width;
  const int32_t height_i = self->height;
  int32_t offx = 0.0f, offy = 0.0f;
  if(width_i  > DT_IMAGE_WINDOW_SIZE) offx =   (DT_IMAGE_WINDOW_SIZE-width_i) *.5f;
  if(height_i > DT_IMAGE_WINDOW_SIZE) offy =   (DT_IMAGE_WINDOW_SIZE-height_i)*.5f;
  int handled = 0;
  x += offx;
  y += offy;
  if(dev->gui_module && dev->gui_module->request_color_pick &&
      ctl->button_down &&
      ctl->button_down_which == 1)
  {
    // module requested a color box
    float zoom_x, zoom_y, bzoom_x, bzoom_y;
    dt_dev_get_pointer_zoom_pos(dev, x, y, &zoom_x, &zoom_y);
    dt_dev_get_pointer_zoom_pos(dev, ctl->button_x + offx, ctl->button_y + offy, &bzoom_x, &bzoom_y);
    if(darktable.lib->proxy.colorpicker.size)
    {
      dev->gui_module->color_picker_box[0] = fmaxf(0.0, fminf(.5f+bzoom_x, .5f+zoom_x));
      dev->gui_module->color_picker_box[1] = fmaxf(0.0, fminf(.5f+bzoom_y, .5f+zoom_y));
      dev->gui_module->color_picker_box[2] = fminf(1.0, fmaxf(.5f+bzoom_x, .5f+zoom_x));
      dev->gui_module->color_picker_box[3] = fminf(1.0, fmaxf(.5f+bzoom_y, .5f+zoom_y));
    }
    else
    {
      dev->gui_module->color_picker_point[0] = .5f + zoom_x;
      dev->gui_module->color_picker_point[1] = .5f + zoom_y;
    }

    dev->preview_pipe->changed |= DT_DEV_PIPE_SYNCH;
    dt_dev_invalidate_all(dev);
    dt_control_queue_redraw();
    return;
  }
  if(dev->gui_module && dev->gui_module->mouse_moved) handled = dev->gui_module->mouse_moved(dev->gui_module, x, y, which);
  if(handled) return;

  if(darktable.control->button_down && darktable.control->button_down_which == 1)
  {
    // depending on dev_zoom, adjust dev_zoom_x/y.
    dt_dev_zoom_t zoom;
    int closeup;
    DT_CTL_GET_GLOBAL(zoom, dev_zoom);
    DT_CTL_GET_GLOBAL(closeup, dev_closeup);
    int procw, proch;
    dt_dev_get_processed_size(dev, &procw, &proch);
    const float scale = dt_dev_get_zoom_scale(dev, zoom, closeup ? 2 : 1, 0);
    float old_zoom_x, old_zoom_y;
    DT_CTL_GET_GLOBAL(old_zoom_x, dev_zoom_x);
    DT_CTL_GET_GLOBAL(old_zoom_y, dev_zoom_y);
    float zx = old_zoom_x - (1.0/scale)*(x - ctl->button_x - offx)/procw;
    float zy = old_zoom_y - (1.0/scale)*(y - ctl->button_y - offy)/proch;
    dt_dev_check_zoom_bounds(dev, &zx, &zy, zoom, closeup, NULL, NULL);
    DT_CTL_SET_GLOBAL(dev_zoom_x, zx);
    DT_CTL_SET_GLOBAL(dev_zoom_y, zy);
    ctl->button_x = x - offx;
    ctl->button_y = y - offy;
    dt_dev_invalidate(dev);
    dt_control_queue_redraw();
  }
}


int button_released(dt_view_t *self, double x, double y, int which, uint32_t state)
{
  dt_develop_t *dev = darktable.develop;
  const int32_t width_i  = self->width;
  const int32_t height_i = self->height;
  if(width_i  > DT_IMAGE_WINDOW_SIZE) x += (DT_IMAGE_WINDOW_SIZE-width_i) *.5f;
  if(height_i > DT_IMAGE_WINDOW_SIZE) y += (DT_IMAGE_WINDOW_SIZE-height_i)*.5f;

  int handled = 0;
  if(dev->gui_module && dev->gui_module->button_released) handled = dev->gui_module->button_released(dev->gui_module, x, y, which, state);
  if(handled) return handled;
  if(which == 1) dt_control_change_cursor(GDK_LEFT_PTR);
  return 1;
}


int button_pressed(dt_view_t *self, double x, double y, int which, int type, uint32_t state)
{
  dt_develop_t *dev = (dt_develop_t *)self->data;
  const int32_t width_i  = self->width;
  const int32_t height_i = self->height;
  if(width_i  > DT_IMAGE_WINDOW_SIZE) x += (DT_IMAGE_WINDOW_SIZE-width_i) *.5f;
  if(height_i > DT_IMAGE_WINDOW_SIZE) y += (DT_IMAGE_WINDOW_SIZE-height_i)*.5f;

  int handled = 0;
  if(dev->gui_module && dev->gui_module->request_color_pick && which == 1)
  {
    float zoom_x, zoom_y;
    dt_dev_get_pointer_zoom_pos(dev, x, y, &zoom_x, &zoom_y);
    if(darktable.lib->proxy.colorpicker.size)
    {
      dev->gui_module->color_picker_box[0] = .5f+zoom_x;
      dev->gui_module->color_picker_box[1] = .5f+zoom_y;
      dev->gui_module->color_picker_box[2] = .5f+zoom_x;
      dev->gui_module->color_picker_box[3] = .5f+zoom_y;
    }
    else
    {
      dev->gui_module->color_picker_point[0] = .5f+zoom_x;
      dev->gui_module->color_picker_point[1] = .5f+zoom_y;
      dev->preview_pipe->changed |= DT_DEV_PIPE_SYNCH;
      dt_dev_invalidate_all(dev);
    }
    dt_control_queue_redraw();
    return 1;
  }
  if(dev->gui_module && dev->gui_module->button_pressed) handled = dev->gui_module->button_pressed(dev->gui_module, x, y, which, type, state);
  if(handled) return handled;

  if(which == 1 && type == GDK_2BUTTON_PRESS) return 0;
  if(which == 1)
  {
    dt_control_change_cursor(GDK_HAND1);
    return 1;
  }
  if(which == 2)
  {
    // zoom to 1:1 2:1 and back
    dt_dev_zoom_t zoom;
    int closeup, procw, proch;
    float zoom_x, zoom_y;
    DT_CTL_GET_GLOBAL(zoom, dev_zoom);
    DT_CTL_GET_GLOBAL(closeup, dev_closeup);
    DT_CTL_GET_GLOBAL(zoom_x, dev_zoom_x);
    DT_CTL_GET_GLOBAL(zoom_y, dev_zoom_y);
    dt_dev_get_processed_size(dev, &procw, &proch);
    const float scale = dt_dev_get_zoom_scale(dev, zoom, closeup ? 2 : 1, 0);
    zoom_x += (1.0/scale)*(x - .5f*dev->width )/procw;
    zoom_y += (1.0/scale)*(y - .5f*dev->height)/proch;
    if(zoom == DT_ZOOM_1)
    {
      if(!closeup) closeup = 1;
      else
      {
        zoom = DT_ZOOM_FIT;
        zoom_x = zoom_y = 0.0f;
        closeup = 0;
      }
    }
    else zoom = DT_ZOOM_1;
    dt_dev_check_zoom_bounds(dev, &zoom_x, &zoom_y, zoom, closeup, NULL, NULL);
    DT_CTL_SET_GLOBAL(dev_zoom, zoom);
    DT_CTL_SET_GLOBAL(dev_closeup, closeup);
    DT_CTL_SET_GLOBAL(dev_zoom_x, zoom_x);
    DT_CTL_SET_GLOBAL(dev_zoom_y, zoom_y);
    dt_dev_invalidate(dev);
    return 1;
  }
  return 0;
}


void scrolled(dt_view_t *self, double x, double y, int up, int state)
{
  dt_develop_t *dev = (dt_develop_t *)self->data;
  const int32_t width_i  = self->width;
  const int32_t height_i = self->height;
  if(width_i  > DT_IMAGE_WINDOW_SIZE) x += (DT_IMAGE_WINDOW_SIZE-width_i) *.5f;
  if(height_i > DT_IMAGE_WINDOW_SIZE) y += (DT_IMAGE_WINDOW_SIZE-height_i)*.5f;

  int handled = 0;
  if(dev->gui_module && dev->gui_module->scrolled) handled = dev->gui_module->scrolled(dev->gui_module, x, y, up, state);
  if(handled) return;
  // free zoom
  dt_dev_zoom_t zoom;
  int closeup, procw, proch;
  float zoom_x, zoom_y;
  DT_CTL_GET_GLOBAL(zoom, dev_zoom);
  DT_CTL_GET_GLOBAL(closeup, dev_closeup);
  DT_CTL_GET_GLOBAL(zoom_x, dev_zoom_x);
  DT_CTL_GET_GLOBAL(zoom_y, dev_zoom_y);
  dt_dev_get_processed_size(dev, &procw, &proch);
  float scale = dt_dev_get_zoom_scale(dev, zoom, closeup ? 2.0 : 1.0, 0);
  const float minscale = dt_dev_get_zoom_scale(dev, DT_ZOOM_FIT, 1.0, 0);
  // offset from center now (current zoom_{x,y} points there)
  float mouse_off_x = x - .5*dev->width, mouse_off_y = y - .5*dev->height;
  zoom_x += mouse_off_x/(procw*scale);
  zoom_y += mouse_off_y/(proch*scale);
  zoom = DT_ZOOM_FREE;
  closeup = 0;
  if(up)
  {
    if (scale == 1.0f) return;
    else scale += .1f*(1.0f - minscale);
  }
  else
  {
    if (scale == minscale) return;
    else scale -= .1f*(1.0f - minscale);
  }
  DT_CTL_SET_GLOBAL(dev_zoom_scale, scale);
  if(scale > 0.99)            zoom = DT_ZOOM_1;
  if(scale < minscale + 0.01) zoom = DT_ZOOM_FIT;
  if(zoom != DT_ZOOM_1)
  {
    zoom_x -= mouse_off_x/(procw*scale);
    zoom_y -= mouse_off_y/(proch*scale);
  }
  dt_dev_check_zoom_bounds(dev, &zoom_x, &zoom_y, zoom, closeup, NULL, NULL);
  DT_CTL_SET_GLOBAL(dev_zoom, zoom);
  DT_CTL_SET_GLOBAL(dev_closeup, closeup);
  if(zoom != DT_ZOOM_1)
  {
    DT_CTL_SET_GLOBAL(dev_zoom_x, zoom_x);
    DT_CTL_SET_GLOBAL(dev_zoom_y, zoom_y);
  }
  dt_dev_invalidate(dev);

  dt_control_queue_redraw();
}


void border_scrolled(dt_view_t *view, double x, double y, int which, int up)
{
  dt_develop_t *dev = (dt_develop_t *)view->data;
  dt_dev_zoom_t zoom;
  int closeup;
  float zoom_x, zoom_y;
  DT_CTL_GET_GLOBAL(zoom, dev_zoom);
  DT_CTL_GET_GLOBAL(closeup, dev_closeup);
  DT_CTL_GET_GLOBAL(zoom_x, dev_zoom_x);
  DT_CTL_GET_GLOBAL(zoom_y, dev_zoom_y);
  if(which > 1)
  {
    if(up) zoom_x -= 0.02;
    else   zoom_x += 0.02;
  }
  else
  {
    if(up) zoom_y -= 0.02;
    else   zoom_y += 0.02;
  }
  dt_dev_check_zoom_bounds(dev, &zoom_x, &zoom_y, zoom, closeup, NULL, NULL);
  DT_CTL_SET_GLOBAL(dev_zoom_x, zoom_x);
  DT_CTL_SET_GLOBAL(dev_zoom_y, zoom_y);
  dt_dev_invalidate(dev);
  dt_control_queue_redraw();
}


int key_pressed(dt_view_t *self, guint key, guint state)
{
  return 1;
}


void configure(dt_view_t *self, int wd, int ht)
{
  dt_develop_t *dev = (dt_develop_t *)self->data;
  dt_dev_configure(dev, wd, ht);
}

void init_key_accels(dt_view_t *self)
{
  // Film strip shortcuts
  dt_accel_register_view(self, NC_("accel", "toggle film strip"),
                         GDK_f, GDK_CONTROL_MASK);

  // Zoom shortcuts
  dt_accel_register_view(self, NC_("accel", "zoom close-up"),
                         GDK_1, GDK_MOD1_MASK);
  dt_accel_register_view(self, NC_("accel", "zoom fill"),
                         GDK_2, GDK_MOD1_MASK);
  dt_accel_register_view(self, NC_("accel", "zoom fit"),
                         GDK_3, GDK_MOD1_MASK);

  // enable shortcut to export with current export settings:
  dt_accel_register_view(self, NC_("accel", "export"),
                         GDK_e, GDK_CONTROL_MASK);

  // Shortcut to skip images
  dt_accel_register_view(self, NC_("accel", "image forward"),
                         GDK_space, 0);
  dt_accel_register_view(self, NC_("accel", "image back"),
                         GDK_BackSpace, 0);

}

void connect_key_accels(dt_view_t *self)
{
  GClosure *closure;

  // Film strip shortcuts
  closure = g_cclosure_new(G_CALLBACK(film_strip_key_accel),
                           (gpointer)self, NULL);
  dt_accel_connect_view(self, "toggle film strip", closure);

  // Zoom shortcuts
  closure = g_cclosure_new(G_CALLBACK(zoom_key_accel), (gpointer)1, NULL);
  dt_accel_connect_view(self, "zoom close-up", closure);

  closure = g_cclosure_new(G_CALLBACK(zoom_key_accel), (gpointer)2, NULL);
  dt_accel_connect_view(self, "zoom fill", closure);

  closure = g_cclosure_new(G_CALLBACK(zoom_key_accel), (gpointer)3, NULL);
  dt_accel_connect_view(self, "zoom fit", closure);

  // enable shortcut to export with current export settings:
  closure = g_cclosure_new(G_CALLBACK(export_key_accel_callback),
         (gpointer)self->data, NULL);
  dt_accel_connect_view(self, "export", closure);

  // Shortcut to skip images
  closure = g_cclosure_new(G_CALLBACK(skip_f_key_accel_callback),
                           (gpointer)self->data, NULL);
  dt_accel_connect_view(self, "image forward", closure);

  closure = g_cclosure_new(G_CALLBACK(skip_b_key_accel_callback),
                           (gpointer)self->data, NULL);
  dt_accel_connect_view(self, "image back", closure);

}

// kate: tab-indents: off; indent-width 2; replace-tabs on; indent-mode cstyle; remove-trailing-space on;<|MERGE_RESOLUTION|>--- conflicted
+++ resolved
@@ -744,7 +744,6 @@
   dt_control_queue_redraw();
 }
 
-#if 0
 static void _darkroom_ui_favorite_presets_popupmenu(GtkWidget *w, gpointer user_data)
 {
   /* create favorites menu and popup */
@@ -752,7 +751,6 @@
   gtk_menu_popup(darktable.gui->presets_popup_menu, NULL, NULL, NULL, NULL, 0, 0);
   gtk_widget_show_all(GTK_WIDGET(darktable.gui->presets_popup_menu));
 }
-#endif
 
 static void _darkroom_ui_apply_style_activate_callback(gchar *name)
 {
@@ -814,14 +812,9 @@
   // take a copy of the image struct for convenience.
   dt_dev_load_image(darktable.develop, dev->image->id);
 
-<<<<<<< HEAD
-#if 0 // seems to have some problems with order of initialization.
-=======
   /*
    * Add view specific tool buttons
    */
-
->>>>>>> 87ce652c
   /* create favorite plugin preset popup tool */
   GtkWidget *favorite_presets = dtgtk_button_new(dtgtk_cairo_paint_presets, CPF_STYLE_FLAT);
   g_object_set(G_OBJECT(favorite_presets), "tooltip-text", _("quick access to presets of your favorites"),
@@ -830,9 +823,6 @@
                     G_CALLBACK (_darkroom_ui_favorite_presets_popupmenu),
                     NULL);
   dt_view_manager_view_toolbox_add(darktable.view_manager, favorite_presets);
-<<<<<<< HEAD
-#endif
-=======
 
   /* create quick styles popup menu tool */
   GtkWidget *styles = dtgtk_button_new (dtgtk_cairo_paint_styles,CPF_STYLE_FLAT);
@@ -842,8 +832,6 @@
   g_object_set (G_OBJECT (styles), "tooltip-text", _("quick access for applying any of your styles"), 
 		(char *)NULL);
   dt_view_manager_view_toolbox_add(darktable.view_manager, styles);
->>>>>>> 87ce652c
-
 
   /* 
    * add IOP modules to plugin list 
