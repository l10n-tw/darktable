--- conflicted
+++ resolved
@@ -744,94 +744,6 @@
   dt_dev_jump_image((dt_develop_t*)data, -1);
 }
 
-<<<<<<< HEAD
-
-static void show_module_callback(GtkAccelGroup *accel_group,
-                                 GObject *acceleratable,
-                                 guint keyval, GdkModifierType modifier,
-                                 gpointer data)
-
-{
-  dt_iop_module_t *module = (dt_iop_module_t*)data;
-
-  // Showing the module, if it isn't already visible
-  if(!dtgtk_tristatebutton_get_state(DTGTK_TRISTATEBUTTON(module->showhide)))
-  {
-    dtgtk_tristatebutton_set_state(DTGTK_TRISTATEBUTTON(module->showhide), 1);
-    gtk_widget_queue_draw(module->showhide);
-  }
-
-  dt_dev_modulegroups_set(darktable.develop, module->groups());
-  gtk_expander_set_expanded(GTK_EXPANDER(module->expander), TRUE);
-  dt_iop_request_focus(module);
-}
-
-static void enable_module_callback(GtkAccelGroup *accel_group,
-                                   GObject *acceleratable,
-                                   guint keyval, GdkModifierType modifier,
-                                   gpointer data)
-
-{
-  dt_iop_module_t *module = (dt_iop_module_t*)data;
-  gboolean active= gtk_toggle_button_get_active(GTK_TOGGLE_BUTTON(module->off));
-  gtk_toggle_button_set_active(GTK_TOGGLE_BUTTON(module->off), !active);
-}
-
-static void connect_closures(dt_view_t *self)
-{
-  GClosure *closure;
-  dt_develop_t *dev = (dt_develop_t*)self->data;
-
-  // Film strip shortcuts
-  closure = g_cclosure_new(G_CALLBACK(film_strip_key_accel),
-                           (gpointer)self, NULL);
-  dev->closures = g_slist_prepend(dev->closures, closure);
-  dt_accel_group_connect_by_path(darktable.control->accels_darkroom,
-                                 "<Darktable>/darkroom/toggle film strip",
-                                 closure);
-
-  // Zoom shortcuts
-  closure = g_cclosure_new(G_CALLBACK(zoom_key_accel), (gpointer)1, NULL);
-  dev->closures = g_slist_prepend(dev->closures, closure);
-  dt_accel_group_connect_by_path(darktable.control->accels_darkroom,
-                                 "<Darktable>/darkroom/zoom/close-up",
-                                 closure);
-  closure = g_cclosure_new(G_CALLBACK(zoom_key_accel), (gpointer)2, NULL);
-  dev->closures = g_slist_prepend(dev->closures, closure);
-  dt_accel_group_connect_by_path(darktable.control->accels_darkroom,
-                                 "<Darktable>/darkroom/zoom/fill",
-                                 closure);
-  closure = g_cclosure_new(G_CALLBACK(zoom_key_accel), (gpointer)3, NULL);
-  dev->closures = g_slist_prepend(dev->closures, closure);
-  dt_accel_group_connect_by_path(darktable.control->accels_darkroom,
-                                 "<Darktable>/darkroom/zoom/fit",
-                                 closure);
-
-  // enable shortcut to export with current export settings:
-  closure = g_cclosure_new(G_CALLBACK(export_key_accel_callback), 
-			   (gpointer)self->data, NULL);
-  dev->closures = g_slist_prepend(dev->closures, closure);
-  dt_accel_group_connect_by_path(darktable.control->accels_darkroom,
-                                 "<Darktable>/darkroom/export",
-                                 closure);
-
-
-  // Shortcut to skip images
-  closure = g_cclosure_new(G_CALLBACK(skip_f_key_accel_callback),
-                           (gpointer)self->data, NULL);
-  dev->closures = g_slist_prepend(dev->closures, closure);
-  dt_accel_group_connect_by_path(darktable.control->accels_darkroom,
-                                 "<Darktable>/darkroom/image forward",
-                                 closure);
-  closure = g_cclosure_new(G_CALLBACK(skip_b_key_accel_callback),
-                           (gpointer)self->data, NULL);
-  dev->closures = g_slist_prepend(dev->closures, closure);
-  dt_accel_group_connect_by_path(darktable.control->accels_darkroom,
-                                 "<Darktable>/darkroom/image back",
-                                 closure);
-
-}
-
 static void _darkroom_ui_pipe_finish_signal_callback(gpointer instance, gpointer data)
 {
   fprintf(stderr,"Pipe finished, lets redraw!!!\n");
@@ -840,25 +752,11 @@
 
 void enter(dt_view_t *self)
 {
-  char accelpath[256];
-
-  // Attaching accelerator group
-  gtk_window_add_accel_group(GTK_WINDOW(dt_ui_main_window(darktable.gui->ui)),
-                             darktable.control->accels_darkroom);
-
   /* connect to ui pipe finished signal for redraw */
   dt_control_signal_connect(darktable.signals, 
 			    DT_SIGNAL_DEVELOP_UI_PIPE_FINISHED,G_CALLBACK(_darkroom_ui_pipe_finish_signal_callback), 
 			    (gpointer)self);
 
-
-  // Connecting the closures
-  connect_closures(self);
-
-=======
-void enter(dt_view_t *self)
-{
->>>>>>> 677ed062
   dt_print(DT_DEBUG_CONTROL, "[run_job+] 11 %f in darkroom mode\n", dt_get_wtime());
   dt_develop_t *dev = (dt_develop_t *)self->data;
 
@@ -883,61 +781,13 @@
     /* add module to right panel */
     GtkWidget *expander = dt_iop_gui_get_expander(module);
     module->topwidget = GTK_WIDGET(expander);
-<<<<<<< HEAD
-    module->closures = NULL;
-    if(strcmp(module->op, "gamma") && !(module->flags() & IOP_FLAGS_DEPRECATED))
-    {
-      GClosure* closure = NULL;
-
-      // Connecting the (optional) module show accelerator
-      snprintf(accelpath, 256, "<Darktable>/darkroom/plugins/%s/show plugin", module->op);
-      closure = g_cclosure_new(G_CALLBACK(show_module_callback),
-                               module, NULL);
-      dt_accel_group_connect_by_path(darktable.control->accels_darkroom,
-                                     accelpath, closure);
-      module->closures = g_list_prepend(module->closures, closure);
-
-      // Connecting the (optional) module switch accelerator
-      snprintf(accelpath, 256, "<Darktable>/darkroom/plugins/%s/enable plugin", module->op);
-      closure = g_cclosure_new(G_CALLBACK(enable_module_callback),
-                               module, NULL);
-      dt_accel_group_connect_by_path(darktable.control->accels_darkroom,
-                                     accelpath, closure);
-      module->closures = g_list_prepend(module->closures, closure);
-
-=======
-    gtk_box_pack_start(box, expander, FALSE, FALSE, 0);
     module->accel_closures = NULL;
-    dt_iop_connect_common_accels(module);
     if(module->connect_key_accels)
       module->connect_key_accels(module);
-    if(strcmp(module->op, "gamma") && !(module->flags() & IOP_FLAGS_DEPRECATED))
-    {
-      module->showhide = dtgtk_tristatebutton_new(NULL,0);
-      char filename[1024], datadir[1024];
-      dt_util_get_datadir(datadir, 1024);
-      snprintf(filename, 1024, "%s/pixmaps/plugins/darkroom/%s.png", datadir, module->op);
-      if(!g_file_test(filename, G_FILE_TEST_IS_REGULAR))
-        snprintf(filename, 1024, "%s/pixmaps/plugins/darkroom/template.png", datadir);
-      GtkWidget *image = gtk_image_new_from_file(filename);
-      gtk_button_set_image(GTK_BUTTON(module->showhide), image);
-      g_signal_connect(G_OBJECT(module->showhide), "tristate-changed",
-                       G_CALLBACK(module_tristate_changed_callback), module);
-      gtk_table_attach(module_list, module->showhide, ti, ti+1, tj, tj+1,
-                       GTK_FILL | GTK_EXPAND | GTK_SHRINK,
-                       GTK_SHRINK,
-                       0, 0);
-      if(ti < 5) ti++;
-      else
-      {
-        ti = 0;
-        tj ++;
-      }
->>>>>>> 677ed062
-    }
+    dt_iop_connect_common_accels(module);
 
     dt_ui_container_add_widget(darktable.gui->ui,
-			       DT_UI_CONTAINER_PANEL_RIGHT_CENTER, expander);
+                               DT_UI_CONTAINER_PANEL_RIGHT_CENTER, expander);
 
     modules = g_list_previous(modules);
   }
@@ -986,13 +836,6 @@
 
 void leave(dt_view_t *self)
 {
-<<<<<<< HEAD
-  GSList *c = ((dt_develop_t*)self->data)->closures;
-
-  // Detaching the accelerator group
-  gtk_window_remove_accel_group(GTK_WINDOW(dt_ui_main_window(darktable.gui->ui)),
-                                darktable.control->accels_darkroom);
-
   /* disconnect from filmstrip image activate */
   dt_control_signal_disconnect(darktable.signals,
 			       G_CALLBACK(_view_darkroom_filmstrip_activate_callback),
@@ -1003,17 +846,6 @@
 			       G_CALLBACK(_darkroom_ui_pipe_finish_signal_callback),
 			       (gpointer)self);
 
-  // Disconnecting and deleting the closures
-  while(c)
-  {
-    dt_accel_group_disconnect(darktable.control->accels_darkroom, c->data);
-    c = g_slist_next(c);
-  }
-  g_slist_free(((dt_develop_t*)self->data)->closures);
-  ((dt_develop_t*)self->data)->closures = NULL;
-
-=======
->>>>>>> 677ed062
   // store groups for next time:
   dt_conf_set_int("plugins/darkroom/groups", dt_dev_modulegroups_get(darktable.develop));
 
