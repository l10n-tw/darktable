--- conflicted
+++ resolved
@@ -1,7 +1,7 @@
 /*
     This file is part of darktable,
     copyright (c) 2009--2010 johannes hanika.
-    copyright (c) 2011 henrik andersson
+    copyright (c) 2011-2012 henrik andersson
 
     darktable is free software: you can redistribute it and/or modify
     it under the terms of the GNU General Public License as published by
@@ -1205,16 +1205,13 @@
   return NULL;
 }
 
-<<<<<<< HEAD
-
 void dt_view_map_center_on_location(const dt_view_manager_t *vm, gdouble lon, gdouble lat, gdouble zoom)
 {
   if (vm->proxy.map.view)
     vm->proxy.map.center_on_location(vm->proxy.map.view, lon, lat, zoom);
 }
 
-=======
+
 // modelines: These editor modelines have been set for all relevant files by tools/update_modelines.sh
 // vim: shiftwidth=2 expandtab tabstop=2 cindent
->>>>>>> b5dee0ec
 // kate: tab-indents: off; indent-width 2; replace-tabs on; indent-mode cstyle; remove-trailing-space on;