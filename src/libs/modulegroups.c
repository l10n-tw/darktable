--- conflicted
+++ resolved
@@ -212,13 +212,8 @@
     do
     {
       dt_iop_module_t *module = (dt_iop_module_t*)modules->data;
-<<<<<<< HEAD
-      GtkWidget *w = module->topwidget;
-
-=======
       GtkWidget *w = module->expander;
     
->>>>>>> 6d6ff97e
       /* exclude gamma module */
       if(!strcmp(module->op, "gamma")) continue;
 
