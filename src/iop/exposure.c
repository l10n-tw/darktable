--- conflicted
+++ resolved
@@ -151,11 +151,7 @@
   module->params = malloc(sizeof(dt_iop_exposure_params_t));
   module->default_params = malloc(sizeof(dt_iop_exposure_params_t));
   module->default_enabled = 0;
-<<<<<<< HEAD
   module->priority = 187; // module order created by iop_dependencies.py, do not edit!
-=======
-  module->priority = 195; // module order created by iop_dependencies.py, do not edit!
->>>>>>> e4912c6f
   module->params_size = sizeof(dt_iop_exposure_params_t);
   module->gui_data = NULL;
   dt_iop_exposure_params_t tmp = (dt_iop_exposure_params_t)
