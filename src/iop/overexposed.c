/*
    This file is part of darktable,
    copyright (c) 2010 Tobias Ellinghaus.

    darktable is free software: you can redistribute it and/or modify
    it under the terms of the GNU General Public License as published by
    the Free Software Foundation, either version 3 of the License, or
    (at your option) any later version.

    darktable is distributed in the hope that it will be useful,
    but WITHOUT ANY WARRANTY; without even the implied warranty of
    MERCHANTABILITY or FITNESS FOR A PARTICULAR PURPOSE.  See the
    GNU General Public License for more details.

    You should have received a copy of the GNU General Public License
    along with darktable.  If not, see <http://www.gnu.org/licenses/>.
*/
#ifdef HAVE_CONFIG_H
#include "config.h"
#endif
#include <stdlib.h>
#include <cairo.h>
#include "develop/develop.h"
#include "develop/imageop.h"
#include "control/control.h"
#include "dtgtk/slider.h"
#include "dtgtk/resetlabel.h"
#include "gui/gtk.h"

DT_MODULE(1)

typedef struct dt_iop_overexposed_params_t
{
  float lower;
  float upper;
} dt_iop_overexposed_params_t;

typedef struct dt_iop_overexposed_gui_data_t
{
  GtkVBox             *vbox;
  GtkWidget           *label1;
  GtkWidget           *label2;
  GtkDarktableSlider  *lower;
  GtkDarktableSlider  *upper;
// 	int                  width;
// 	int                  height;
// 	unsigned char       *mask;
} dt_iop_overexposed_gui_data_t;

typedef struct dt_iop_overexposed_data_t
{
  float lower;
  float upper;
} dt_iop_overexposed_data_t;

const char* name()
{
  return _("overexposed");
}

int groups()
{
  return IOP_GROUP_COLOR;
}

// FIXME: I'm not sure if this is the best test (all >= / <= threshold), but it seems to work.
void process (struct dt_iop_module_t *self, dt_dev_pixelpipe_iop_t *piece, void *i, void *o, const dt_iop_roi_t *roi_in, const dt_iop_roi_t *roi_out)
{
  dt_iop_overexposed_data_t *data = (dt_iop_overexposed_data_t *)piece->data;
  float lower  = data->lower / 100.0;
  float upper  = data->upper / 100.0;

  float *in    = (float *)i;
  float *out   = (float *)o;
  const int ch = piece->colors;

// 	int stride = cairo_format_stride_for_width(CAIRO_FORMAT_A8, roi_out->width);

// 	if(((dt_iop_overexposed_gui_data_t*)self->gui_data)->mask != NULL)
// 		free(((dt_iop_overexposed_gui_data_t*)self->gui_data)->mask);
// 	((dt_iop_overexposed_gui_data_t*)self->gui_data)->mask = calloc(sizeof(char), 2*stride*roi_out->height);

// 	((dt_iop_overexposed_gui_data_t*)self->gui_data)->width  = roi_out->width;
// 	((dt_iop_overexposed_gui_data_t*)self->gui_data)->height = roi_out->height;
// 	char *mask = (char*)((dt_iop_overexposed_gui_data_t*)self->gui_data)->mask;

#ifdef _OPENMP
#pragma omp parallel for default(none) shared(roi_out, in, out, upper, lower) schedule(static)
// 	#pragma omp parallel for default(none) shared(roi_out, in, out, upper, lower, mask, stride) schedule(static)
#endif
  for(int k=0; k<roi_out->width*roi_out->height; k++)
  {
    float *inp = in + ch*k;
    float *outp = out + ch*k;
// 		int x=k%roi_out->width;
// 		int y=k/roi_out->width;
    if(inp[0] >= upper && inp[1] >= upper && inp[2] >= upper)
    {
// 			mask[y*stride+x] = 255;
      outp[0] = 1;
      outp[1] = 0;
      outp[2] = 0;
    }
    else if(inp[0] <= lower && inp[1] <= lower && inp[2] <= lower)
    {
// 			mask[(y*stride+x)+(stride*roi_out->height)] = 255;
      outp[0] = 0;
      outp[1] = 0;
      outp[2] = 1;
    }
    else
    {
      // TODO: memcpy()?
      outp[0] = inp[0];
      outp[1] = inp[1];
      outp[2] = inp[2];
    }
  }
}

// void gui_post_expose(struct dt_iop_module_t *self, cairo_t *cr, int32_t width, int32_t height, int32_t pointerx, int32_t pointery){
// 	dt_iop_overexposed_gui_data_t *data = (dt_iop_overexposed_gui_data_t*)self->gui_data;
// 	if(data->mask == NULL)
// 		return;

// 	int w = data->width;
// 	int h = data->height;
// 	unsigned char* mask = data->mask;
// 	g_print("P2\n%d %d\n255\n", w, h);
// 	for(int i=0; i<w*h; ++i)
// 		g_print("%d ", mask[i]);
// 	g_print("\n");
/*
	int stride = cairo_format_stride_for_width(CAIRO_FORMAT_A8, w);
	cairo_surface_t *m1 = cairo_image_surface_create_for_data(data->mask, CAIRO_FORMAT_A8, w, h, stride);
	cairo_surface_t *m2 = cairo_image_surface_create_for_data(data->mask+stride*h, CAIRO_FORMAT_A8, w, h, stride);

	cairo_set_source_rgb(cr, 1.0, 0.0, 0.0);
	cairo_mask_surface(cr, m1, 0, 0);
	cairo_fill(cr);

	cairo_set_source_rgb(cr, 0.0, 0.0, 1.0);
	cairo_mask_surface(cr, m2, 0, 0);
	cairo_fill(cr);
*/
// 	unsigned char lower  = 255.0 * dtgtk_slider_get_value(data->lower) / 100.0;
// 	unsigned char upper; upper  = 255.0 * dtgtk_slider_get_value(data->upper) / 100.0;

// 	cairo_surface_t *surface = cairo_get_target(cr);
// 	unsigned char* s = cairo_image_surface_get_data(surface);
// 	int stride       = cairo_image_surface_get_stride(surface);
// #ifdef _OPENMP
// 	#pragma omp parallel for default(none) shared(stride, s, height, width, upper) schedule(static)
// #endif
// 	for(int y = 7; y<height+9; ++y){
// 		for(int x=7; x<width+9; ++x){
// 			if(s[4*x+0+stride*y] >= upper && s[4*x+1+stride*y] >= upper && s[4*x+2+stride*y] >= upper){ //FIXME: is the order the same on MAC?
// 				s[4*x+0+stride*y] = 0;   //B
// 				s[4*x+1+stride*y] = 0;   //G
// 				s[4*x+2+stride*y] = 255; //R
// 			}
// 		}
// 	}
// }

static void lower_callback (GtkDarktableSlider *slider, gpointer user_data)
{
  dt_iop_module_t *self = (dt_iop_module_t *)user_data;
  if(self->dt->gui->reset) return;
  dt_iop_overexposed_params_t *p = (dt_iop_overexposed_params_t *)self->params;
  p->lower = dtgtk_slider_get_value(slider);
  dt_dev_add_history_item(darktable.develop, self, TRUE);
}

static void upper_callback (GtkDarktableSlider *slider, gpointer user_data)
{
  dt_iop_module_t *self = (dt_iop_module_t *)user_data;
  if(self->dt->gui->reset) return;
  dt_iop_overexposed_params_t *p = (dt_iop_overexposed_params_t *)self->params;
  p->upper = dtgtk_slider_get_value(slider);
  dt_dev_add_history_item(darktable.develop, self, TRUE);
}


void commit_params (struct dt_iop_module_t *self, dt_iop_params_t *p1, dt_dev_pixelpipe_t *pipe, dt_dev_pixelpipe_iop_t *piece)
{
  dt_iop_overexposed_params_t *p = (dt_iop_overexposed_params_t *)p1;
  dt_iop_overexposed_data_t *d   = (dt_iop_overexposed_data_t *)piece->data;
  d->lower = p->lower;
  d->upper = p->upper;
  if(pipe->type != DT_DEV_PIXELPIPE_FULL) piece->enabled = 0;
}

void init_pipe (struct dt_iop_module_t *self, dt_dev_pixelpipe_t *pipe, dt_dev_pixelpipe_iop_t *piece)
{
  piece->data = malloc(sizeof(dt_iop_overexposed_data_t));
  memset(piece->data,0,sizeof(dt_iop_overexposed_data_t));
  self->commit_params(self, self->default_params, pipe, piece);
}

void cleanup_pipe (struct dt_iop_module_t *self, dt_dev_pixelpipe_t *pipe, dt_dev_pixelpipe_iop_t *piece)
{
  free(piece->data);
// 	if(((dt_iop_overexposed_gui_data_t*)(self->gui_data))->mask != NULL)
// 		free(((dt_iop_overexposed_gui_data_t*)(self->gui_data))->mask);
// 	((dt_iop_overexposed_gui_data_t*)(self->gui_data))->mask = NULL;
}

void gui_update(struct dt_iop_module_t *self)
{
  dt_iop_module_t *module = (dt_iop_module_t *)self;
  dt_iop_overexposed_gui_data_t *g = (dt_iop_overexposed_gui_data_t *)self->gui_data;
  dt_iop_overexposed_params_t *p   = (dt_iop_overexposed_params_t *)module->params;
  dtgtk_slider_set_value(g->lower, p->lower);
  dtgtk_slider_set_value(g->upper, p->upper);
}

void init(dt_iop_module_t *module)
{
  module->params                  = malloc(sizeof(dt_iop_overexposed_params_t));
  module->default_params          = malloc(sizeof(dt_iop_overexposed_params_t));
  module->default_enabled         = 0;
  module->priority                = 999;
  module->params_size             = sizeof(dt_iop_overexposed_params_t);
  module->gui_data                = NULL;
  dt_iop_overexposed_params_t tmp = (dt_iop_overexposed_params_t)
  {
    2,98
  };
  memcpy(module->params, &tmp, sizeof(dt_iop_overexposed_params_t));
  memcpy(module->default_params, &tmp, sizeof(dt_iop_overexposed_params_t));
}

void cleanup(dt_iop_module_t *module)
{
// 	if(((dt_iop_overexposed_gui_data_t*)(module->gui_data))->mask != NULL)
// 		free(((dt_iop_overexposed_gui_data_t*)(module->gui_data))->mask);
// 	((dt_iop_overexposed_gui_data_t*)(module->gui_data))->mask = NULL;
  if(module->gui_data != NULL)
    free(module->gui_data);
  module->gui_data = NULL;
  if(module->params != NULL)
    free(module->params);
  module->params = NULL;
}

void gui_init(struct dt_iop_module_t *self)
{
  self->gui_data                   = malloc(sizeof(dt_iop_overexposed_gui_data_t));
  dt_iop_overexposed_gui_data_t *g = (dt_iop_overexposed_gui_data_t *)self->gui_data;
  dt_iop_overexposed_params_t *p   = (dt_iop_overexposed_params_t *)self->params;

// 	g->mask = NULL;

  self->widget = GTK_WIDGET(gtk_hbox_new(FALSE, 0));
  g->vbox     = GTK_VBOX(gtk_vbox_new(FALSE, DT_GUI_IOP_MODULE_CONTROL_SPACING));
  gtk_box_pack_start(GTK_BOX(self->widget), GTK_WIDGET(g->vbox), TRUE, TRUE, 5);

  g->lower = DTGTK_SLIDER(dtgtk_slider_new_with_range(DARKTABLE_SLIDER_BAR,0.0, 100.0, 0.1, p->lower, 2));
  dtgtk_slider_set_format_type(g->lower,DARKTABLE_SLIDER_FORMAT_PERCENT);
  dtgtk_slider_set_label(g->lower,_("lower threshold"));
  dtgtk_slider_set_unit(g->lower,_("%"));
  g->upper = DTGTK_SLIDER(dtgtk_slider_new_with_range(DARKTABLE_SLIDER_BAR,0.0, 100.0, 0.1, p->upper, 2));
  dtgtk_slider_set_format_type(g->upper,DARKTABLE_SLIDER_FORMAT_PERCENT);
  dtgtk_slider_set_label(g->upper,_("upper threshold"));
  dtgtk_slider_set_unit(g->upper,_("%"));

<<<<<<< HEAD
  gtk_box_pack_start(GTK_BOX(g->vbox), GTK_WIDGET(g->lower), TRUE, TRUE, 0);
  gtk_box_pack_start(GTK_BOX(g->vbox), GTK_WIDGET(g->upper), TRUE, TRUE, 0);
  gtk_object_set(GTK_OBJECT(g->lower), "tooltip-text", _("threshold of what shall be considered underexposed"), (char *)NULL);
  gtk_object_set(GTK_OBJECT(g->upper), "tooltip-text", _("threshold of what shall be considered overexposed"), (char *)NULL);
=======
  gtk_box_pack_start(GTK_BOX(g->vbox2), GTK_WIDGET(g->lower), TRUE, TRUE, 0);
  gtk_box_pack_start(GTK_BOX(g->vbox2), GTK_WIDGET(g->upper), TRUE, TRUE, 0);
  g_object_set(G_OBJECT(g->lower), "tooltip-text", _("threshold of what shall be considered underexposed"), (char *)NULL);
  g_object_set(G_OBJECT(g->upper), "tooltip-text", _("threshold of what shall be considered overexposed"), (char *)NULL);
>>>>>>> 17074952

  g_signal_connect (G_OBJECT (g->lower), "value-changed", G_CALLBACK (lower_callback), self);
  g_signal_connect (G_OBJECT (g->upper), "value-changed", G_CALLBACK (upper_callback), self);
}

void gui_cleanup(struct dt_iop_module_t *self)
{
  if(self->gui_data)
    free(self->gui_data);
  self->gui_data = NULL;
}<|MERGE_RESOLUTION|>--- conflicted
+++ resolved
@@ -265,18 +265,11 @@
   dtgtk_slider_set_label(g->upper,_("upper threshold"));
   dtgtk_slider_set_unit(g->upper,_("%"));
 
-<<<<<<< HEAD
   gtk_box_pack_start(GTK_BOX(g->vbox), GTK_WIDGET(g->lower), TRUE, TRUE, 0);
   gtk_box_pack_start(GTK_BOX(g->vbox), GTK_WIDGET(g->upper), TRUE, TRUE, 0);
-  gtk_object_set(GTK_OBJECT(g->lower), "tooltip-text", _("threshold of what shall be considered underexposed"), (char *)NULL);
-  gtk_object_set(GTK_OBJECT(g->upper), "tooltip-text", _("threshold of what shall be considered overexposed"), (char *)NULL);
-=======
-  gtk_box_pack_start(GTK_BOX(g->vbox2), GTK_WIDGET(g->lower), TRUE, TRUE, 0);
-  gtk_box_pack_start(GTK_BOX(g->vbox2), GTK_WIDGET(g->upper), TRUE, TRUE, 0);
   g_object_set(G_OBJECT(g->lower), "tooltip-text", _("threshold of what shall be considered underexposed"), (char *)NULL);
   g_object_set(G_OBJECT(g->upper), "tooltip-text", _("threshold of what shall be considered overexposed"), (char *)NULL);
->>>>>>> 17074952
-
+  
   g_signal_connect (G_OBJECT (g->lower), "value-changed", G_CALLBACK (lower_callback), self);
   g_signal_connect (G_OBJECT (g->upper), "value-changed", G_CALLBACK (upper_callback), self);
 }
